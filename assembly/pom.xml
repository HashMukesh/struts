--- conflicted
+++ resolved
@@ -33,11 +33,7 @@
     <parent>
         <groupId>org.apache.struts</groupId>
         <artifactId>struts2-parent</artifactId>
-<<<<<<< HEAD
-        <version>2.1.0-SNAPSHOT</version>
-=======
         <version>2.0.9</version>
->>>>>>> 43d49092
     </parent>
 
     <scm>
@@ -107,11 +103,7 @@
                                     <groupId>com.opensymphony</groupId>
                                     <artifactId>xwork</artifactId>
                                     <classifier>javadoc</classifier>
-<<<<<<< HEAD
-                                    <version>2.1-SNAPSHOT</version>
-=======
                                     <version>2.0.4</version>
->>>>>>> 43d49092
                                 </artifactItem>
                             </artifactItems>
                             <outputDirectory>${project.build.directory}/xwork-apidocs</outputDirectory>
@@ -208,15 +200,12 @@
             <artifactId>struts2-plexus-plugin</artifactId>
             <version>${version}</version>
         </dependency>
-<<<<<<< HEAD
-=======
 
         <dependency>
             <groupId>org.apache.struts</groupId>
             <artifactId>struts2-spring-plugin</artifactId>
             <version>${version}</version>
         </dependency>
->>>>>>> 43d49092
 
         <dependency>
             <groupId>org.apache.struts</groupId>
