<project xmlns="http://maven.apache.org/POM/4.0.0" xmlns:xsi="http://www.w3.org/2001/XMLSchema-instance" xsi:schemaLocation="http://maven.apache.org/POM/4.0.0 http://maven.apache.org/maven-v4_0_0.xsd">
    <modelVersion>4.0.0</modelVersion>
    <parent>
        <groupId>org.apache.struts</groupId>
        <artifactId>struts2-parent</artifactId>
<<<<<<< HEAD
        <version>2.3.17-SNAPSHOT</version>
=======
        <version>2.3.16.2-SNAPSHOT</version>
>>>>>>> b042b363
    </parent>

    <artifactId>struts2-assembly</artifactId>
    <packaging>pom</packaging>
    <name>Struts 2 Assembly</name>

<<<<<<< HEAD
    <scm>
        <connection>scm:svn:http://svn.apache.org/repos/asf/struts/struts2/trunk/assembly</connection>
        <developerConnection>scm:svn:https://svn.apache.org/repos/asf/struts/struts2/trunk/assembly</developerConnection>
        <url>http://svn.apache.org/viewcvs.cgi/struts/struts2/trunk/assembly</url>
    </scm>

=======
>>>>>>> b042b363
    <build>
        <plugins>

            <plugin>
                <artifactId>maven-site-plugin</artifactId>
                <configuration>
                    <generateReports>false</generateReports>
                </configuration>
            </plugin>

            <plugin>
                <groupId>org.codehaus.mojo</groupId>
                <artifactId>dependency-maven-plugin</artifactId>
                <version>1.0</version>
                <executions>
                    <execution>
                        <id>copy-war</id>
                        <phase>package</phase>
                        <goals>
                            <goal>copy</goal>
                        </goals>
                        <configuration>
                            <artifactItems>
                                <artifactItem>
                                    <groupId>org.apache.struts</groupId>
                                    <artifactId>struts2-blank</artifactId>
                                    <version>${project.version}</version>
                                    <type>war</type>
                                </artifactItem>
                                <artifactItem>
                                    <groupId>org.apache.struts</groupId>
                                    <artifactId>struts2-mailreader</artifactId>
                                    <version>${project.version}</version>
                                    <type>war</type>
                                </artifactItem>
                                <artifactItem>
                                    <groupId>org.apache.struts</groupId>
                                    <artifactId>struts2-portlet</artifactId>
                                    <version>${project.version}</version>
                                    <type>war</type>
                                </artifactItem>
                                <artifactItem>
                                    <groupId>org.apache.struts</groupId>
                                    <artifactId>struts2-showcase</artifactId>
                                    <version>${project.version}</version>
                                    <type>war</type>
                                </artifactItem>
                                <artifactItem>
                                    <groupId>org.apache.struts</groupId>
                                    <artifactId>struts2-rest-showcase</artifactId>
                                    <version>${project.version}</version>
                                    <type>war</type>
                                </artifactItem>
                                <artifactItem>
                                    <groupId>org.apache.struts</groupId>
                                    <artifactId>struts2-mailreader</artifactId>
                                    <version>${project.version}</version>
                                    <type>war</type>
                                </artifactItem>
                            </artifactItems>
                            <outputDirectory>${project.build.directory}/apps</outputDirectory>
                        </configuration>
                    </execution>
                </executions>
            </plugin>

            <plugin>
                <artifactId>maven-assembly-plugin</artifactId>
                <executions>
                    <execution>
                        <id>make-assembly</id>
                        <phase>package</phase>
                        <goals>
                            <goal>attached</goal>
                        </goals>
                    </execution>
                </executions>
                <configuration>
                    <descriptors>
                        <descriptor>src/main/assembly/all.xml</descriptor>
                        <descriptor>src/main/assembly/lib.xml</descriptor>
                        <descriptor>src/main/assembly/apps.xml</descriptor>
                        <descriptor>src/main/assembly/src.xml</descriptor>
                        <descriptor>src/main/assembly/docs.xml</descriptor>
                    </descriptors>
                    <finalName>struts-${project.version}</finalName>
                    <outputDirectory>target/assembly/out</outputDirectory>
                    <workDirectory>target/assembly/work</workDirectory>
                </configuration>
            </plugin>
        </plugins>
    </build>

    <profiles>
        <profile>
            <id>export-cwiki</id>
            <activation>
                <property>
                    <name>!skipWiki</name>
                </property>
            </activation>
            <build>
                <plugins>
                    <plugin>
                        <groupId>org.codehaus.mojo</groupId>
                        <artifactId>exec-maven-plugin</artifactId>
                        <version>1.2</version>
                        <executions>
                            <execution>
                                <id>cwiki-docs</id>
                                <phase>prepare-package</phase>
                                <goals>
                                    <goal>java</goal>
                                </goals>
                                <configuration>
                                    <classpathScope>runtime</classpathScope>
                                    <includeProjectDependencies>true</includeProjectDependencies>
                                    <mainClass>org.apache.cxf.cwiki.SiteExporter</mainClass>
                                    <arguments>
                                        <argument>-d</argument>
                                        <argument>${project.build.directory}/cwiki/WW</argument>
                                        <argument>-password</argument>
                                        <argument>${confluence.password}</argument>
                                        <argument>-user</argument>
                                        <argument>${confluence.user}</argument>
                                        <argument>${basedir}/src/main/resources/docs.cfg</argument>
                                    </arguments>
                                </configuration>
                            </execution>
                        </executions>
                    </plugin>
                </plugins>
            </build>
        </profile>
    </profiles>

    <dependencies>

        <dependency>
            <groupId>org.apache.cxf.site-export</groupId>
            <artifactId>cxf-site-export</artifactId>
            <version>1.0-SNAPSHOT</version>
            <scope>runtime</scope>
        </dependency>

        <dependency>
            <groupId>org.apache.struts</groupId>
            <artifactId>struts2-cdi-plugin</artifactId>
        </dependency>

        <dependency>
            <groupId>org.apache.struts</groupId>
            <artifactId>struts2-codebehind-plugin</artifactId>
        </dependency>

        <dependency>
            <groupId>org.apache.struts</groupId>
            <artifactId>struts2-convention-plugin</artifactId>
        </dependency>

        <dependency>
            <groupId>org.apache.struts</groupId>
            <artifactId>struts2-javatemplates-plugin</artifactId>
        </dependency>

        <dependency>
            <groupId>org.apache.struts</groupId>
            <artifactId>struts2-config-browser-plugin</artifactId>
        </dependency>

        <dependency>
            <groupId>org.apache.struts</groupId>
            <artifactId>struts2-dojo-plugin</artifactId>
        </dependency>

        <dependency>
            <groupId>org.apache.struts</groupId>
            <artifactId>struts2-dwr-plugin</artifactId>
        </dependency>

        <dependency>
            <groupId>org.apache.struts</groupId>
            <artifactId>struts2-jasperreports-plugin</artifactId>
        </dependency>

        <dependency>
            <groupId>org.apache.struts</groupId>
            <artifactId>struts2-jfreechart-plugin</artifactId>
        </dependency>

        <dependency>
            <groupId>org.apache.struts</groupId>
            <artifactId>struts2-jsf-plugin</artifactId>
        </dependency>

        <dependency>
            <groupId>org.apache.struts</groupId>
            <artifactId>struts2-junit-plugin</artifactId>
        </dependency>

        <dependency>
            <groupId>org.apache.struts</groupId>
            <artifactId>struts2-pell-multipart-plugin</artifactId>
        </dependency>

        <dependency>
            <groupId>org.apache.struts</groupId>
            <artifactId>struts2-plexus-plugin</artifactId>
        </dependency>

        <dependency>
            <groupId>org.apache.struts</groupId>
            <artifactId>struts2-portlet-plugin</artifactId>
        </dependency>

        <dependency>
            <groupId>org.apache.struts</groupId>
            <artifactId>struts2-rest-plugin</artifactId>
        </dependency>

        <dependency>
            <groupId>org.apache.struts</groupId>
            <artifactId>struts2-sitegraph-plugin</artifactId>
        </dependency>

        <dependency>
            <groupId>org.apache.struts</groupId>
            <artifactId>struts2-sitemesh-plugin</artifactId>
        </dependency>
        <dependency>
            <groupId>org.apache.struts</groupId>
            <artifactId>struts2-spring-plugin</artifactId>
        </dependency>

        <dependency>
            <groupId>org.apache.struts</groupId>
            <artifactId>struts2-struts1-plugin</artifactId>
        </dependency>

        <dependency>
            <groupId>org.apache.struts</groupId>
            <artifactId>struts2-testng-plugin</artifactId>
        </dependency>

        <dependency>
            <groupId>org.apache.struts</groupId>
            <artifactId>struts2-tiles-plugin</artifactId>
        </dependency>

        <dependency>
            <groupId>org.apache.struts</groupId>
            <artifactId>struts2-tiles3-plugin</artifactId>
        </dependency>

        <dependency>
            <groupId>org.apache.struts</groupId>
            <artifactId>struts2-oval-plugin</artifactId>
        </dependency>

        <dependency>
            <groupId>org.apache.struts</groupId>
            <artifactId>struts2-json-plugin</artifactId>
        </dependency>

        <dependency>
            <groupId>org.apache.struts</groupId>
            <artifactId>struts2-embeddedjsp-plugin</artifactId>
        </dependency>

        <dependency>
            <groupId>org.apache.struts</groupId>
            <artifactId>struts2-gxp-plugin</artifactId>
        </dependency>

        <dependency>
            <groupId>org.apache.struts</groupId>
            <artifactId>struts2-osgi-plugin</artifactId>
        </dependency>

        <dependency>
            <groupId>org.apache.struts</groupId>
            <artifactId>struts2-osgi-admin-bundle</artifactId>
        </dependency>

        <dependency>
            <groupId>org.apache.struts</groupId>
            <artifactId>struts2-osgi-demo-bundle</artifactId>
        </dependency>

    </dependencies>

    <properties>
    	<project.build.sourceEncoding>UTF-8</project.build.sourceEncoding>
    </properties>
</project><|MERGE_RESOLUTION|>--- conflicted
+++ resolved
@@ -3,26 +3,13 @@
     <parent>
         <groupId>org.apache.struts</groupId>
         <artifactId>struts2-parent</artifactId>
-<<<<<<< HEAD
-        <version>2.3.17-SNAPSHOT</version>
-=======
-        <version>2.3.16.2-SNAPSHOT</version>
->>>>>>> b042b363
+        <version>2.3.16.1</version>
     </parent>
 
     <artifactId>struts2-assembly</artifactId>
     <packaging>pom</packaging>
     <name>Struts 2 Assembly</name>
 
-<<<<<<< HEAD
-    <scm>
-        <connection>scm:svn:http://svn.apache.org/repos/asf/struts/struts2/trunk/assembly</connection>
-        <developerConnection>scm:svn:https://svn.apache.org/repos/asf/struts/struts2/trunk/assembly</developerConnection>
-        <url>http://svn.apache.org/viewcvs.cgi/struts/struts2/trunk/assembly</url>
-    </scm>
-
-=======
->>>>>>> b042b363
     <build>
         <plugins>
 
