<project xmlns="http://maven.apache.org/POM/4.0.0" xmlns:xsi="http://www.w3.org/2001/XMLSchema-instance" xsi:schemaLocation="http://maven.apache.org/POM/4.0.0 http://maven.apache.org/maven-v4_0_0.xsd">
    <parent>
        <groupId>org.apache.struts</groupId>
        <artifactId>struts2-archetypes</artifactId>
        <version>2.3.16.4-SNAPSHOT</version>
    </parent>

    <modelVersion>4.0.0</modelVersion>
    <artifactId>struts2-archetype-angularjs</artifactId>
<<<<<<< HEAD
=======
    <version>2.3.16.4-SNAPSHOT</version>
>>>>>>> bcffc256
    <packaging>jar</packaging>
    <name>Struts 2 Archetypes - Angular JS</name>

    <properties>
        <maven.test.skip>true</maven.test.skip>
        <project.build.sourceEncoding>UTF-8</project.build.sourceEncoding>
    </properties>

    <build>
        <resources>
            <resource>
                <directory>src/main/resources</directory>
                <filtering>true</filtering>
                <includes>
                    <include>**/*.*</include>
                </includes>
            </resource>
            <resource>
                <directory>src/main/resources/archetype-resources/src</directory>
                <filtering>false</filtering>
                <includes>
                    <include>**/*.*</include>
                </includes>
            </resource>
        </resources>

        <extensions>
            <extension>
                <groupId>org.apache.maven.archetype</groupId>
                <artifactId>archetype-packaging</artifactId>
                <version>2.0</version>
            </extension>
        </extensions>

        <pluginManagement>
            <plugins>
                <plugin>
                    <groupId>org.apache.maven.plugins</groupId>
                    <artifactId>maven-resources-plugin</artifactId>
                    <version>2.5</version>
                    <configuration>
                        <escapeString>\</escapeString>
                        <encoding>UTF-8</encoding>
                    </configuration>
                </plugin>
                <plugin>
                    <artifactId>maven-archetype-plugin</artifactId>
                    <version>2.0</version>
                </plugin>
            </plugins>
        </pluginManagement>
    </build>

    <profiles>
        <profile>
            <id>release</id>
            <build>
                <plugins>
                    <plugin>
                        <groupId>org.apache.maven.plugins</groupId>
                        <artifactId>maven-gpg-plugin</artifactId>
                        <executions>
                            <execution>
                                <id>sign-artifacts</id>
                                <phase>verify</phase>
                                <goals>
                                    <goal>sign</goal>
                                </goals>
                            </execution>
                        </executions>
                    </plugin>
                </plugins>
            </build>
        </profile>
    </profiles>

</project><|MERGE_RESOLUTION|>--- conflicted
+++ resolved
@@ -7,10 +7,7 @@
 
     <modelVersion>4.0.0</modelVersion>
     <artifactId>struts2-archetype-angularjs</artifactId>
-<<<<<<< HEAD
-=======
     <version>2.3.16.4-SNAPSHOT</version>
->>>>>>> bcffc256
     <packaging>jar</packaging>
     <name>Struts 2 Archetypes - Angular JS</name>
 
