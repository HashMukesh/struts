--- conflicted
+++ resolved
@@ -26,26 +26,13 @@
     <parent>
         <groupId>org.apache.struts</groupId>
         <artifactId>struts2-parent</artifactId>
-<<<<<<< HEAD
-        <version>2.3.17-SNAPSHOT</version>
-=======
-        <version>2.3.16.2-SNAPSHOT</version>
->>>>>>> b042b363
+        <version>2.3.16.1</version>
     </parent>
 
     <artifactId>struts2-osgi-bundles</artifactId>
     <packaging>pom</packaging>
     <name>Struts OSGi Bundles</name>
 
-<<<<<<< HEAD
-   <scm>
-     <connection>scm:svn:http://svn.apache.org/repos/asf/struts/struts2/trunk/bundles/</connection>
-     <developerConnection>scm:svn:https://svn.apache.org/repos/asf/struts/struts2/trunk/bundles/</developerConnection>
-     <url>http://svn.apache.org/repos/asf/struts/struts2/trunk/bundles/</url>
-   </scm>
-
-=======
->>>>>>> b042b363
     <modules>
         <module>admin</module>
         <module>demo</module>
