--- conflicted
+++ resolved
@@ -26,26 +26,13 @@
     <parent>
         <groupId>org.apache.struts</groupId>
         <artifactId>struts2-plugins</artifactId>
-<<<<<<< HEAD
-        <version>2.3.17-SNAPSHOT</version>
-=======
-        <version>2.3.16.2-SNAPSHOT</version>
->>>>>>> b042b363
+        <version>2.3.16.1</version>
     </parent>
 
     <artifactId>struts2-json-plugin</artifactId>
     <packaging>jar</packaging>
     <name>Struts 2 JSON Plugin</name>
 
-<<<<<<< HEAD
-    <scm>
-        <connection>scm:svn:http://svn.apache.org/repos/asf/struts/struts2/trunk/plugins/json/</connection>
-        <developerConnection>scm:svn:https://svn.apache.org/repos/asf/struts/struts2/trunk/plugins/json/</developerConnection>
-        <url>http://svn.apache.org/viewcvs.cgi/struts/struts2/trunk/plugins/json/</url>
-    </scm>
-
-=======
->>>>>>> b042b363
     <build>
         <plugins>
             <plugin>
