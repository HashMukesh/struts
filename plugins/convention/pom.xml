<project xmlns="http://maven.apache.org/POM/4.0.0" xmlns:xsi="http://www.w3.org/2001/XMLSchema-instance" xsi:schemaLocation="http://maven.apache.org/POM/4.0.0 http://maven.apache.org/maven-v4_0_0.xsd">
    <modelVersion>4.0.0</modelVersion>
    <parent>
        <groupId>org.apache.struts</groupId>
        <artifactId>struts2-plugins</artifactId>
<<<<<<< HEAD
        <version>2.2.2-SNAPSHOT</version>
=======
        <version>2.2.1.2-SNAPSHOT</version>
>>>>>>> fff969db
    </parent>
    <groupId>org.apache.struts</groupId>
    <artifactId>struts2-convention-plugin</artifactId>
    <packaging>jar</packaging>
    <name>Struts 2 Convention Plugin</name>

    <scm>
        <connection>scm:svn:http://svn.apache.org/repos/asf/struts/sandbox/trunk/struts2-convention-plugin</connection>
        <developerConnection>scm:svn:https://svn.apache.org/repos/asf/struts/sandbox/trunk/struts2-convention-plugin</developerConnection>
        <url>http://svn.apache.org/viewcvs.cgi/struts/sandbox/trunk/struts2-convention-plugin</url>
    </scm>

    <build>
        <plugins>
            <plugin>
                <inherited>true</inherited>
                <groupId>org.apache.maven.plugins</groupId>
                <artifactId>maven-source-plugin</artifactId>
                <executions>
                    <execution>
                        <id>attach-sources</id>
                        <goals>
                            <goal>jar</goal>
                        </goals>
                    </execution>
                </executions>
            </plugin>
            <plugin>
                <groupId>org.apache.felix</groupId>
                <artifactId>maven-bundle-plugin</artifactId>
                <extensions>true</extensions>
                <configuration>
                    <instructions>
                        <Bundle-Activator>org.apache.struts2.osgi.StrutsActivator</Bundle-Activator>
                        <manifestLocation>META-INF</manifestLocation>
                    </instructions>
                </configuration>
            </plugin>
        </plugins>

    </build>
    <dependencies>
        <dependency>
            <groupId>junit</groupId>
            <artifactId>junit</artifactId>
            <scope>test</scope>
        </dependency>
        <dependency>
            <groupId>org.easymock</groupId>
            <artifactId>easymock</artifactId>
            <scope>test</scope>
        </dependency>
        <dependency>
            <groupId>org.easymock</groupId>
            <artifactId>easymockclassextension</artifactId>
            <scope>test</scope>
        </dependency>
        <dependency>
            <groupId>javax.servlet</groupId>
            <artifactId>servlet-api</artifactId>
            <scope>provided</scope>
        </dependency>
        <dependency>
            <groupId>javax.servlet</groupId>
            <artifactId>jsp-api</artifactId>
            <scope>provided</scope>
        </dependency>
    </dependencies>
</project><|MERGE_RESOLUTION|>--- conflicted
+++ resolved
@@ -3,11 +3,7 @@
     <parent>
         <groupId>org.apache.struts</groupId>
         <artifactId>struts2-plugins</artifactId>
-<<<<<<< HEAD
         <version>2.2.2-SNAPSHOT</version>
-=======
-        <version>2.2.1.2-SNAPSHOT</version>
->>>>>>> fff969db
     </parent>
     <groupId>org.apache.struts</groupId>
     <artifactId>struts2-convention-plugin</artifactId>
