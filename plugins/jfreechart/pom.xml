<?xml version="1.0" encoding="UTF-8"?>
<project xmlns="http://maven.apache.org/POM/4.0.0" xmlns:xsi="http://www.w3.org/2001/XMLSchema-instance"
         xsi:schemaLocation="http://maven.apache.org/POM/4.0.0 http://maven.apache.org/maven-v4_0_0.xsd">
    <modelVersion>4.0.0</modelVersion>
    <parent>
        <groupId>org.apache.struts</groupId>
        <artifactId>struts2-plugins</artifactId>
<<<<<<< HEAD
        <version>2.1.0-SNAPSHOT</version>
=======
        <version>2.0.9</version>
>>>>>>> 43d49092
   </parent>
    <groupId>org.apache.struts</groupId>
    <artifactId>struts2-jfreechart-plugin</artifactId>
    <packaging>jar</packaging>
    <name>Struts 2 JFreeChart Plugin</name>

    <scm>
       <connection>scm:svn:http://svn.apache.org/repos/asf/struts/struts2/trunk/plugins/jfreechart/</connection>
       <developerConnection>scm:svn:https://svn.apache.org/repos/asf/struts/struts2/trunk/plugins/jfreechart/</developerConnection>
       <url>http://svn.apache.org/viewcvs.cgi/struts/struts2/trunk/plugins/jfreechart/</url>
    </scm>

    <profiles>
<<<<<<< HEAD
        <profile>
            <!--
                Run the translator for Java 1.4 compatiblity

                Sample:
                $ cd struts/struts2/
                $ mvn clean install -Papps,j4 -Djava14.jar=$JAVA_HOME/../Classes/classes.jar

             -->
          <id>j4</id>
          <build>
            <plugins>
              <plugin>
                <groupId>org.codehaus.mojo</groupId>
                <artifactId>retrotranslator-maven-plugin</artifactId>
                <executions>
                  <execution>
                    <id>retrotranslate</id>
                  </execution>
                </executions>
              </plugin>
              <plugin>
                <artifactId>maven-jar-plugin</artifactId>
                <executions>
                  <execution>
                    <id>create-j4-jar</id>
                    <goals><goal>jar</goal></goals>
                    <configuration>
                      <classesDirectory>${project.build.directory}/classes-retro</classesDirectory>
                      <classifier>j4</classifier>
                      <archive>
                        <manifestEntries>
                          <Extension-Name>${project.artifactId}-j4</Extension-Name>
                          <Specification-Vendor>${project.organization.name}</Specification-Vendor>
                          <Implementation-Vendor>${project.organization.name}</Implementation-Vendor>
                          <Implementation-Title>${project.description}</Implementation-Title>
                          <Implementation-Version>${project.version}</Implementation-Version>
                          <Revision>${scm.revision}</Revision>
                        </manifestEntries>
                       </archive>
                    </configuration>
                  </execution>
                </executions>
              </plugin>
            </plugins>
          </build>
           <dependencies>
            <dependency>
              <groupId>sun.jdk</groupId>
              <artifactId>rt</artifactId>
              <version>1.4.0</version>
              <scope>system</scope>
              <!-- path to rt.jar (on OSX, it's classes.jar) -->
              <systemPath>${java14.jar}</systemPath>
            </dependency>
            <dependency>
              <groupId>net.sf.retrotranslator</groupId>
              <artifactId>retrotranslator-runtime</artifactId>
              <version>1.0.8</version>
            </dependency>
          </dependencies>
        </profile>
=======
    <profile>
        <!--
          Run the translator for Java 1.4 compatiblity

          Sample:
          $ cd struts/struts2/
          $ mvn clean install -Papps,j4 -Djava14.jar=$JAVA_HOME/../Classes/classes.jar

         -->
        <id>j4</id>
        <build>
          <plugins>
            <plugin>
              <groupId>org.codehaus.mojo</groupId>
              <artifactId>retrotranslator-maven-plugin</artifactId>
              <executions>
                <execution>
                  <id>retrotranslate</id>
                </execution>
              </executions>
            </plugin>
            <plugin>
              <artifactId>maven-jar-plugin</artifactId>
              <executions>
                <execution>
                  <id>create-j4-jar</id>
                  <goals><goal>jar</goal></goals>
                  <configuration>
                    <classesDirectory>${project.build.directory}/classes-retro</classesDirectory>
                    <classifier>j4</classifier>
                    <archive>
                      <manifestEntries>
                        <Extension-Name>${project.artifactId}-j4</Extension-Name>
                        <Specification-Vendor>${project.organization.name}</Specification-Vendor>
                        <Implementation-Vendor>${project.organization.name}</Implementation-Vendor>
                        <Implementation-Title>${project.description}</Implementation-Title>
                        <Implementation-Version>${project.version}</Implementation-Version>
                        <Revision>${scm.revision}</Revision>
                      </manifestEntries>
                     </archive>
                  </configuration>
                </execution>
              </executions>
            </plugin>
          </plugins>
        </build>
         <dependencies>
          <dependency>
            <groupId>sun.jdk</groupId>
            <artifactId>rt</artifactId>
            <version>1.4.0</version>
            <scope>system</scope>
            <!-- path to rt.jar (on OSX, it's classes.jar) -->
            <systemPath>${java14.jar}</systemPath>
          </dependency>
          <dependency>
            <groupId>net.sf.retrotranslator</groupId>
            <artifactId>retrotranslator-runtime</artifactId>
            <version>1.0.8</version>
          </dependency>
        </dependencies>
      </profile>
>>>>>>> 43d49092

    </profiles>

    <dependencies>
        <dependency>
            <groupId>jfree</groupId>
            <artifactId>jcommon</artifactId>
            <version>1.0.2</version>
            <scope>provided</scope>
            <exclusions>
                <exclusion>
                    <groupId>gnujaxp</groupId>
                    <artifactId>gnujaxp</artifactId>
                </exclusion>
            </exclusions>
        </dependency>
        <dependency>
            <groupId>jfree</groupId>
            <artifactId>jfreechart</artifactId>
            <version>1.0.1</version>
            <scope>provided</scope>
            <exclusions>
                <exclusion>
                    <groupId>gnujaxp</groupId>
                    <artifactId>gnujaxp</artifactId>
                </exclusion>
            </exclusions>
        </dependency>
        <dependency>
            <groupId>mockobjects</groupId>
            <artifactId>mockobjects-core</artifactId>
            <version>0.09</version>
            <scope>test</scope>
        </dependency>


    </dependencies>
</project><|MERGE_RESOLUTION|>--- conflicted
+++ resolved
@@ -5,11 +5,7 @@
     <parent>
         <groupId>org.apache.struts</groupId>
         <artifactId>struts2-plugins</artifactId>
-<<<<<<< HEAD
-        <version>2.1.0-SNAPSHOT</version>
-=======
         <version>2.0.9</version>
->>>>>>> 43d49092
    </parent>
     <groupId>org.apache.struts</groupId>
     <artifactId>struts2-jfreechart-plugin</artifactId>
@@ -23,70 +19,6 @@
     </scm>
 
     <profiles>
-<<<<<<< HEAD
-        <profile>
-            <!--
-                Run the translator for Java 1.4 compatiblity
-
-                Sample:
-                $ cd struts/struts2/
-                $ mvn clean install -Papps,j4 -Djava14.jar=$JAVA_HOME/../Classes/classes.jar
-
-             -->
-          <id>j4</id>
-          <build>
-            <plugins>
-              <plugin>
-                <groupId>org.codehaus.mojo</groupId>
-                <artifactId>retrotranslator-maven-plugin</artifactId>
-                <executions>
-                  <execution>
-                    <id>retrotranslate</id>
-                  </execution>
-                </executions>
-              </plugin>
-              <plugin>
-                <artifactId>maven-jar-plugin</artifactId>
-                <executions>
-                  <execution>
-                    <id>create-j4-jar</id>
-                    <goals><goal>jar</goal></goals>
-                    <configuration>
-                      <classesDirectory>${project.build.directory}/classes-retro</classesDirectory>
-                      <classifier>j4</classifier>
-                      <archive>
-                        <manifestEntries>
-                          <Extension-Name>${project.artifactId}-j4</Extension-Name>
-                          <Specification-Vendor>${project.organization.name}</Specification-Vendor>
-                          <Implementation-Vendor>${project.organization.name}</Implementation-Vendor>
-                          <Implementation-Title>${project.description}</Implementation-Title>
-                          <Implementation-Version>${project.version}</Implementation-Version>
-                          <Revision>${scm.revision}</Revision>
-                        </manifestEntries>
-                       </archive>
-                    </configuration>
-                  </execution>
-                </executions>
-              </plugin>
-            </plugins>
-          </build>
-           <dependencies>
-            <dependency>
-              <groupId>sun.jdk</groupId>
-              <artifactId>rt</artifactId>
-              <version>1.4.0</version>
-              <scope>system</scope>
-              <!-- path to rt.jar (on OSX, it's classes.jar) -->
-              <systemPath>${java14.jar}</systemPath>
-            </dependency>
-            <dependency>
-              <groupId>net.sf.retrotranslator</groupId>
-              <artifactId>retrotranslator-runtime</artifactId>
-              <version>1.0.8</version>
-            </dependency>
-          </dependencies>
-        </profile>
-=======
     <profile>
         <!--
           Run the translator for Java 1.4 compatiblity
@@ -149,7 +81,6 @@
           </dependency>
         </dependencies>
       </profile>
->>>>>>> 43d49092
 
     </profiles>
 
