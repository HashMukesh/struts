<?xml version="1.0" encoding="UTF-8"?>
<project xmlns="http://maven.apache.org/POM/4.0.0" xmlns:xsi="http://www.w3.org/2001/XMLSchema-instance"
         xsi:schemaLocation="http://maven.apache.org/POM/4.0.0 http://maven.apache.org/maven-v4_0_0.xsd">
    <modelVersion>4.0.0</modelVersion>
    <parent>
        <groupId>org.apache.struts</groupId>
        <artifactId>struts2-plugins</artifactId>
<<<<<<< HEAD
        <version>2.1.0-SNAPSHOT</version>
=======
        <version>2.0.9</version>
>>>>>>> 43d49092
    </parent>
    <groupId>org.apache.struts</groupId>
    <artifactId>struts2-jsf-plugin</artifactId>
    <packaging>jar</packaging>
    <name>Struts 2 JSF Plugin</name>

    <scm>
       <connection>scm:svn:http://svn.apache.org/repos/asf/struts/struts2/trunk/plugins/jsf/</connection>
       <developerConnection>scm:svn:https://svn.apache.org/repos/asf/struts/struts2/trunk/plugins/jsf/</developerConnection>
       <url>http://svn.apache.org/viewcvs.cgi/struts/struts2/trunk/plugins/jsf/</url>
    </scm>

    <dependencies>
<<<<<<< HEAD
=======
        <dependency>
            <groupId>org.apache.struts</groupId>
            <artifactId>struts-core</artifactId>
            <version>1.3.5</version>
        </dependency>
>>>>>>> 43d49092

        <dependency>
            <groupId>myfaces</groupId>
            <artifactId>myfaces-jsf-api</artifactId>
            <version>1.0.9</version>
            <scope>provided</scope>
        </dependency>


        <dependency>
            <groupId>mockobjects</groupId>
            <artifactId>mockobjects-core</artifactId>
            <version>0.09</version>
            <scope>test</scope>
        </dependency>
    </dependencies>
</project><|MERGE_RESOLUTION|>--- conflicted
+++ resolved
@@ -5,11 +5,7 @@
     <parent>
         <groupId>org.apache.struts</groupId>
         <artifactId>struts2-plugins</artifactId>
-<<<<<<< HEAD
-        <version>2.1.0-SNAPSHOT</version>
-=======
         <version>2.0.9</version>
->>>>>>> 43d49092
     </parent>
     <groupId>org.apache.struts</groupId>
     <artifactId>struts2-jsf-plugin</artifactId>
@@ -23,14 +19,11 @@
     </scm>
 
     <dependencies>
-<<<<<<< HEAD
-=======
         <dependency>
             <groupId>org.apache.struts</groupId>
             <artifactId>struts-core</artifactId>
             <version>1.3.5</version>
         </dependency>
->>>>>>> 43d49092
 
         <dependency>
             <groupId>myfaces</groupId>
