<?xml version="1.0" encoding="UTF-8"?>
<project xmlns="http://maven.apache.org/POM/4.0.0" xmlns:xsi="http://www.w3.org/2001/XMLSchema-instance"
         xsi:schemaLocation="http://maven.apache.org/POM/4.0.0 http://maven.apache.org/maven-v4_0_0.xsd">
    <modelVersion>4.0.0</modelVersion>
    <parent>
        <groupId>org.apache.struts</groupId>
        <artifactId>struts2-plugins</artifactId>
<<<<<<< HEAD
        <version>2.1.0-SNAPSHOT</version>
=======
        <version>2.0.6</version>
>>>>>>> f13243a2
    </parent>
    <groupId>org.apache.struts</groupId>
    <artifactId>struts2-config-browser-plugin</artifactId>
    <packaging>jar</packaging>
    <name>Struts 2 Configuration Browser Plugin</name>

    <scm>
       <connection>scm:svn:http://svn.apache.org/repos/asf/struts/struts2/trunk/plugins/config-browser/</connection>
       <developerConnection>scm:svn:https://svn.apache.org/repos/asf/struts/struts2/trunk/plugins/config-browser/</developerConnection>
       <url>http://svn.apache.org/viewcvs.cgi/struts/struts2/trunk/plugins/config-browser/</url>
    </scm>

    <dependencies>
        <dependency>
            <groupId>org.apache.struts</groupId>
            <artifactId>struts-core</artifactId>
            <version>1.3.5</version>
        </dependency>
    </dependencies>
</project><|MERGE_RESOLUTION|>--- conflicted
+++ resolved
@@ -5,11 +5,7 @@
     <parent>
         <groupId>org.apache.struts</groupId>
         <artifactId>struts2-plugins</artifactId>
-<<<<<<< HEAD
-        <version>2.1.0-SNAPSHOT</version>
-=======
         <version>2.0.6</version>
->>>>>>> f13243a2
     </parent>
     <groupId>org.apache.struts</groupId>
     <artifactId>struts2-config-browser-plugin</artifactId>
