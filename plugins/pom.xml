<?xml version="1.0" encoding="UTF-8"?>
<!--
/*
 * $Id$
 *
 * Licensed to the Apache Software Foundation (ASF) under one
 * or more contributor license agreements.  See the NOTICE file
 * distributed with this work for additional information
 * regarding copyright ownership.  The ASF licenses this file
 * to you under the Apache License, Version 2.0 (the
 * "License"); you may not use this file except in compliance
 * with the License.  You may obtain a copy of the License at
 *
 *  http://www.apache.org/licenses/LICENSE-2.0
 *
 * Unless required by applicable law or agreed to in writing,
 * software distributed under the License is distributed on an
 * "AS IS" BASIS, WITHOUT WARRANTIES OR CONDITIONS OF ANY
 * KIND, either express or implied.  See the License for the
 * specific language governing permissions and limitations
 * under the License.
 */
-->
<project xmlns="http://maven.apache.org/POM/4.0.0" xmlns:xsi="http://www.w3.org/2001/XMLSchema-instance" xsi:schemaLocation="http://maven.apache.org/POM/4.0.0 http://maven.apache.org/maven-v4_0_0.xsd">
    <modelVersion>4.0.0</modelVersion>
    <parent>
        <groupId>org.apache.struts</groupId>
        <artifactId>struts2-parent</artifactId>
<<<<<<< HEAD
        <version>2.3.17-SNAPSHOT</version>
=======
        <version>2.3.16.2-SNAPSHOT</version>
>>>>>>> b042b363
    </parent>

    <artifactId>struts2-plugins</artifactId>
    <packaging>pom</packaging>
    <name>Struts Plugins</name>

<<<<<<< HEAD
   <scm>
     <connection>scm:svn:http://svn.apache.org/repos/asf/struts/struts2/trunk/plugins/</connection>
     <developerConnection>scm:svn:https://svn.apache.org/repos/asf/struts/struts2/trunk/plugins/</developerConnection>
     <url>http://svn.apache.org/repos/asf/struts/struts2/trunk/plugins/</url>
   </scm>

=======
>>>>>>> b042b363
    <modules>
        <module>codebehind</module>
        <module>convention</module>
        <module>config-browser</module>
        <module>javatemplates</module>
        <module>jasperreports</module>
        <module>jfreechart</module>
        <module>jsf</module>
        <module>pell-multipart</module>
        <module>plexus</module>
        <module>sitegraph</module>
        <module>sitemesh</module>
        <module>spring</module>
        <module>struts1</module>
        <module>tiles</module>
        <module>dojo</module>
        <module>rest</module>
        <module>portlet</module>
        <module>portlet-tiles</module>
        <module>junit</module>
        <module>testng</module>
        <module>dwr</module>
        <module>oval</module>
        <module>osgi</module>
        <module>json</module>
        <module>embeddedjsp</module>
        <module>gxp</module>
        <module>cdi</module>
        <module>tiles3</module>
    </modules>

    <dependencies>

        <dependency>
            <groupId>org.apache.struts</groupId>
            <artifactId>struts2-core</artifactId>
        </dependency>

        <!-- Test dependencies -->
        <dependency>
            <groupId>junit</groupId>
            <artifactId>junit</artifactId>
            <scope>test</scope>
        </dependency>

        <dependency>
            <groupId>javax.servlet</groupId>
            <artifactId>servlet-api</artifactId>
            <scope>provided</scope>
        </dependency>

    </dependencies>

    <properties>
    	<project.build.sourceEncoding>UTF-8</project.build.sourceEncoding>
    </properties>
</project><|MERGE_RESOLUTION|>--- conflicted
+++ resolved
@@ -26,26 +26,13 @@
     <parent>
         <groupId>org.apache.struts</groupId>
         <artifactId>struts2-parent</artifactId>
-<<<<<<< HEAD
-        <version>2.3.17-SNAPSHOT</version>
-=======
-        <version>2.3.16.2-SNAPSHOT</version>
->>>>>>> b042b363
+        <version>2.3.16.1</version>
     </parent>
 
     <artifactId>struts2-plugins</artifactId>
     <packaging>pom</packaging>
     <name>Struts Plugins</name>
 
-<<<<<<< HEAD
-   <scm>
-     <connection>scm:svn:http://svn.apache.org/repos/asf/struts/struts2/trunk/plugins/</connection>
-     <developerConnection>scm:svn:https://svn.apache.org/repos/asf/struts/struts2/trunk/plugins/</developerConnection>
-     <url>http://svn.apache.org/repos/asf/struts/struts2/trunk/plugins/</url>
-   </scm>
-
-=======
->>>>>>> b042b363
     <modules>
         <module>codebehind</module>
         <module>convention</module>
