--- conflicted
+++ resolved
@@ -26,25 +26,12 @@
     <parent>
         <groupId>org.apache.struts</groupId>
         <artifactId>struts2-parent</artifactId>
-<<<<<<< HEAD
-        <version>2.3.17-SNAPSHOT</version>
-=======
-        <version>2.3.16.2-SNAPSHOT</version>
->>>>>>> b042b363
+        <version>2.3.16.1</version>
     </parent>
     <artifactId>struts2-core</artifactId>
     <packaging>jar</packaging>
     <name>Struts 2 Core</name>
 
-<<<<<<< HEAD
-    <scm>
-        <connection>scm:svn:http://svn.apache.org/repos/asf/struts/struts2/trunk/core/</connection>
-        <developerConnection>scm:svn:https://svn.apache.org/repos/asf/struts/struts2/trunk/core/</developerConnection>
-        <url>http://svn.apache.org/viewcvs.cgi/struts/struts2/trunk/core/</url>
-    </scm>
-
-=======
->>>>>>> b042b363
     <properties>
         <tlib.version>2.3</tlib.version>
         <project.build.sourceEncoding>UTF-8</project.build.sourceEncoding>
