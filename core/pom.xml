<?xml version="1.0" encoding="UTF-8"?>
<project xmlns="http://maven.apache.org/POM/4.0.0" xmlns:xsi="http://www.w3.org/2001/XMLSchema-instance"
         xsi:schemaLocation="http://maven.apache.org/POM/4.0.0 http://maven.apache.org/maven-v4_0_0.xsd">
    <modelVersion>4.0.0</modelVersion>
    <parent>
        <groupId>org.apache.struts</groupId>
        <artifactId>struts2-parent</artifactId>
<<<<<<< HEAD
        <version>2.1.0-SNAPSHOT</version>
=======
        <version>2.0.9</version>
>>>>>>> 43d49092
    </parent>
    <groupId>org.apache.struts</groupId>
    <artifactId>struts2-core</artifactId>
    <packaging>jar</packaging>
    <name>Struts 2 Core</name>

    <scm>
       <connection>scm:svn:http://svn.apache.org/repos/asf/struts/struts2/trunk/core/</connection>
       <developerConnection>scm:svn:https://svn.apache.org/repos/asf/struts/struts2/trunk/core/</developerConnection>
       <url>http://svn.apache.org/viewcvs.cgi/struts/struts2/trunk/core/</url>
    </scm>

    <build>
        <plugins>
            <plugin>
                <artifactId>maven-dependency-plugin</artifactId>
                <version>2.0-alpha-4</version>
                <executions>
                    <execution>
                        <id>unpack-xwork</id>
                        <phase>generate-sources</phase>
                        <goals>
                            <goal>unpack</goal>
                        </goals>
                        <configuration>
                            <artifactItems>
                                <artifactItem>
<<<<<<< HEAD
                                    <groupId>opensymphony</groupId>
                                    <artifactId>xwork</artifactId>
                                    <version>2.1-SNAPSHOT</version>
=======
                                    <groupId>com.opensymphony</groupId>
                                    <artifactId>xwork</artifactId>
                                    <version>2.0.4</version>
>>>>>>> 43d49092
                                    <classifier>sources</classifier>
                                </artifactItem>
                            </artifactItems>
                            <outputDirectory>${project.build.directory}/xwork-sources</outputDirectory>
                        </configuration>
                    </execution>
                </executions>
            </plugin>
            <plugin>
                <groupId>org.apache.myfaces.tobago</groupId>
                <artifactId>maven-apt-plugin</artifactId>
                <configuration>
                    <A>uri=/struts-tags,tlibVersion=2.2.3,jspVersion=1.2,shortName=s,displayName="Struts Tags",
                    outFile=${basedir}/target/classes/META-INF/struts-tags.tld,
                    description="To make it easier to access dynamic data;
                    the Apache Struts framework includes a library of custom tags.
                    The tags interact with the framework's validation and internationalization features;
                    to ensure that input is correct and output is localized.
                    The Struts Tags can be used with JSP FreeMarker or Velocity.",
                    outTemplatesDir=${basedir}/src/site/resources/tags
                    </A>
                    <resourceTargetPath>target</resourceTargetPath>
                    <fork>false</fork>
                    <force>true</force>
                    <nocompile>true</nocompile>
                    <showWarnings>true</showWarnings>
                    <factory>org.apache.struts.annotations.taglib.apt.TLDAnnotationProcessorFactory</factory>
                    <target>1.5</target>
                    <includes>
                        <include>**/*.java</include>
                    </includes>
                </configuration>
                <executions>
                    <execution>
                        <phase>compile</phase>
                        <goals>
                            <goal>execute</goal>
                        </goals>
                </execution>
                </executions>
            </plugin>
        </plugins>
    </build>

    <reporting>
        <plugins>
            <plugin>
                <artifactId>maven-javadoc-plugin</artifactId>
                <version>2.2</version>
                <configuration>
                    <sourcepath>${basedir}/src/main/java;${basedir}/target/xwork-sources</sourcepath>
                    <encoding>UTF-8</encoding>
                    <groups>
                        <group>
                            <title>Struts Packages</title>
                            <packages>org.apache.struts2*</packages>
                        </group>
                        <group>
                            <title>XWork Packages</title>
                            <packages>com.opensymphony.xwork2*</packages>
                        </group>
                    </groups>
                    <show>private</show>
                    <links>
                        <link>http://java.sun.com/j2se/1.5.0/docs/api</link>
                        <link>http://java.sun.com/javaee/5/docs/api/</link>
                        <link>http://jakarta.apache.org/commons/logging/apidocs/</link>
                        <link>http://logging.apache.org/log4j/docs/api/</link>
                    </links>
                </configuration>
            </plugin>
        </plugins>
    </reporting>

    <profiles>
        <profile>
            <!--
                Run the translator for Java 1.4 compatiblity

<<<<<<< HEAD
                Sample:
                $ cd struts/struts2/
                $ mvn clean install -Papps,j4 -Djava14.jar=$JAVA_HOME/../Classes/classes.jar
=======
                Samples:
                $ cd struts/struts2/
                $ mvn clean install -Papps,j4 -Djava14.jar=$JAVA_HOME/../Classes/classes.jar
                $ mvn clean install -Papps,j4 -Djava14.jar="$JAVA_HOME/jre/lib/rt.jar"
>>>>>>> 43d49092

             -->
          <id>j4</id>
          <build>
            <plugins>
              <plugin>
                <groupId>org.codehaus.mojo</groupId>
                <artifactId>retrotranslator-maven-plugin</artifactId>
                <executions>
                  <execution>
                    <id>retrotranslate</id>
                  </execution>
                </executions>
              </plugin>
              <plugin>
                <artifactId>maven-jar-plugin</artifactId>
                <executions>
                  <execution>
                    <id>create-j4-jar</id>
                    <goals><goal>jar</goal></goals>
                    <configuration>
                      <classesDirectory>${project.build.directory}/classes-retro</classesDirectory>
                      <classifier>j4</classifier>
                      <archive>
                        <manifestEntries>
                          <Extension-Name>${project.artifactId}-j4</Extension-Name>
                          <Specification-Vendor>${project.organization.name}</Specification-Vendor>
                          <Implementation-Vendor>${project.organization.name}</Implementation-Vendor>
                          <Implementation-Title>${project.description}</Implementation-Title>
                          <Implementation-Version>${project.version}</Implementation-Version>
                          <Revision>${scm.revision}</Revision>
                        </manifestEntries>
                       </archive>
                    </configuration>
                  </execution>
                </executions>
              </plugin>
            </plugins>
          </build>
           <dependencies>
            <dependency>
              <groupId>sun.jdk</groupId>
              <artifactId>rt</artifactId>
              <version>1.4.0</version>
              <scope>system</scope>
              <!-- path to rt.jar (on OSX, it's classes.jar) -->
              <systemPath>${java14.jar}</systemPath>
            </dependency>
            <dependency>
              <groupId>net.sf.retrotranslator</groupId>
              <artifactId>retrotranslator-runtime</artifactId>
              <version>1.0.8</version>
            </dependency>
          </dependencies>
        </profile>

        <profile>
            <id>alljars</id>
            <build>
                <plugins>
                    <plugin>
                        <artifactId>maven-javadoc-plugin</artifactId>
                        <version>2.2</version>
                        <executions>
                            <execution>
                                <id>attach-source</id>
                                <goals>
                                    <goal>jar</goal>
                                </goals>
                            </execution>
                        </executions>
                        <configuration>
                            <sourcepath>${basedir}/src/main/java;${basedir}/target/xwork-sources</sourcepath>
                            <encoding>UTF-8</encoding>
                            <groups>
                                <group>
                                    <title>Struts Packages</title>
                                    <packages>org.apache.struts2*</packages>
                                </group>
                                <group>
                                    <title>XWork Packages</title>
                                    <packages>com.opensymphony.xwork2*</packages>
                                </group>
                            </groups>
                            <show>private</show>
                            <links>
                                <link>http://java.sun.com/j2se/1.5.0/docs/api</link>
                                <link>http://java.sun.com/javaee/5/docs/api/</link>
                                <link>http://jakarta.apache.org/commons/logging/apidocs/</link>
                                <link>http://logging.apache.org/log4j/docs/api/</link>
                            </links>
                        </configuration>
                    </plugin>
                    <plugin>
                        <groupId>org.apache.maven.plugins</groupId>
                        <artifactId>maven-source-plugin</artifactId>
                        <executions>
                            <execution>
                                <id>attach-source</id>
                                <goals>
                                    <goal>jar</goal>
                                </goals>
                            </execution>
                        </executions>
                    </plugin>
                </plugins>
            </build>
        </profile>
        <profile>
            <id>default-tools.jar</id>
            <activation>
                <property>
                    <name>java.vendor</name>
                    <value>Sun Microsystems Inc.</value>
                </property>
            </activation>
            <dependencies>
                <dependency>
                    <groupId>com.sun</groupId>
                    <artifactId>tools</artifactId>
                    <version>1.5.0</version>
                    <scope>system</scope>
                    <systemPath>${java.home}/../lib/tools.jar</systemPath>
                </dependency>
            </dependencies>
        </profile>

    </profiles>


    <dependencies>
        <dependency>
            <groupId>com.opensymphony</groupId>
            <artifactId>xwork</artifactId>
<<<<<<< HEAD
            <version>2.1-SNAPSHOT</version>
        </dependency>

        <!--<dependency>-->
            <!--<groupId>org.apache.struts</groupId>-->
            <!--<artifactId>struts2-api</artifactId>-->
            <!--<version>${pom.version}</version>-->
        <!--</dependency>-->
=======
            <version>2.0.4</version>
        </dependency>
>>>>>>> 43d49092

        <dependency>
            <groupId>org.freemarker</groupId>
            <artifactId>freemarker</artifactId>
            <version>2.3.10</version>
        </dependency>

        <dependency>
            <groupId>javax.servlet</groupId>
            <artifactId>servlet-api</artifactId>
            <version>2.4</version>
            <scope>provided</scope>
        </dependency>

        <dependency>
            <groupId>javax.servlet</groupId>
            <artifactId>jsp-api</artifactId>
            <version>2.0</version>
            <scope>provided</scope>
        </dependency>

        <dependency>
            <groupId>opensymphony</groupId>
            <artifactId>ognl</artifactId>
            <version>2.6.11</version>
        </dependency>

        <dependency>
            <groupId>commons-logging</groupId>
            <artifactId>commons-logging</artifactId>
            <version>1.0.4</version>
        </dependency>

        <!-- Ajax -->
        <dependency>
            <groupId>uk.ltd.getahead</groupId>
            <artifactId>dwr</artifactId>
            <version>1.1-beta-3</version>
            <optional>true</optional>
        </dependency>

        <!-- Velocity -->
        <dependency>
            <groupId>velocity</groupId>
            <artifactId>velocity</artifactId>
            <version>1.4</version>
            <optional>true</optional>
        </dependency>

        <dependency>
            <groupId>velocity-tools</groupId>
            <artifactId>velocity-tools</artifactId>
            <version>1.1</version>
            <optional>true</optional>
        </dependency>

        <!-- File upload -->
        <dependency>
            <groupId>commons-fileupload</groupId>
            <artifactId>commons-fileupload</artifactId>
            <version>1.1.1</version>
            <optional>true</optional>
        </dependency>
        <dependency>
            <groupId>commons-io</groupId>
            <artifactId>commons-io</artifactId>
            <version>1.0</version>
            <optional>true</optional>
        </dependency>

        <dependency>
            <groupId>commons-lang</groupId>
            <artifactId>commons-lang</artifactId>
            <version>2.1</version>
            <optional>true</optional>
        </dependency>

        <!-- Mocks for unit testing (by Spring) -->
        <dependency>
            <groupId>org.springframework</groupId>
            <artifactId>spring-mock</artifactId>
            <version>1.2.8</version>
            <optional>true</optional>
        </dependency>

        <dependency>
            <groupId>org.springframework</groupId>
            <artifactId>spring-core</artifactId>
            <version>1.2.8</version>
            <scope>test</scope>
        </dependency>



        <!-- Test dependencies -->
        <dependency>
            <groupId>junit</groupId>
            <artifactId>junit</artifactId>
            <scope>compile</scope>
            <version>3.8.1</version>
            <!-- has to be compile for StrutsTestCase, which is part of the base package so others can write unit tests -->
            <optional>true</optional>
        </dependency>

        <dependency>
            <groupId>org.testng</groupId>
            <artifactId>testng</artifactId>
            <version>5.1</version>
            <optional>true</optional>
            <classifier>jdk15</classifier>
        </dependency>

        <dependency>
            <groupId>org.easymock</groupId>
            <artifactId>easymock</artifactId>
            <version>2.0</version>
            <scope>test</scope>
        </dependency>
        <!--dependency>
            <groupId>org.easymock</groupId>
            <artifactId>easymockclassextension</artifactId>
            <version>1.1</version>
            <scope>test</scope>
            <exclusions>
                <exclusion>
                    <groupId>org.easymock</groupId>
                    <artifactId>easymock</artifactId>
                </exclusion>
            </exclusions>
        </dependency-->

        <dependency>
            <groupId>mockobjects</groupId>
            <artifactId>mockobjects-core</artifactId>
            <version>0.09</version>
            <scope>test</scope>
        </dependency>

        <dependency>
            <groupId>mockobjects</groupId>
            <artifactId>mockobjects-jdk1.3</artifactId>
            <version>0.09</version>
            <scope>test</scope>
        </dependency>

        <dependency>
            <groupId>mockobjects</groupId>
            <artifactId>mockobjects-alt-jdk1.3</artifactId>
            <version>0.09</version>
            <scope>test</scope>
        </dependency>

        <dependency>
            <groupId>mockobjects</groupId>
            <artifactId>mockobjects-alt-jdk1.3-j2ee1.3</artifactId>
            <version>0.09</version>
            <scope>test</scope>
        </dependency>

        <dependency>
            <groupId>mockobjects</groupId>
            <artifactId>mockobjects-jdk1.3-j2ee1.3</artifactId>
            <version>0.09</version>
            <scope>test</scope>
        </dependency>

		<dependency>
            <groupId>jmock</groupId>
            <artifactId>jmock</artifactId>
            <version>1.0.1</version>
            <scope>test</scope>
        </dependency>

        <dependency>
            <groupId>log4j</groupId>
            <artifactId>log4j</artifactId>
            <version>1.2.9</version>
            <scope>test</scope>
        </dependency>

        <!-- struts-annotations must be in compile scope for maven-apt-plugin to
        function correctly. Marking it optional to exclude it from transitive
        dependency resolution -->
        <dependency>
            <groupId>org.apache.struts</groupId>
            <artifactId>struts-annotations</artifactId>
<<<<<<< HEAD
            <version>1.0.2-SNAPSHOT</version>
=======
            <version>1.0.2</version>
>>>>>>> 43d49092
            <optional>true</optional>
        </dependency>


    </dependencies>
</project><|MERGE_RESOLUTION|>--- conflicted
+++ resolved
@@ -5,11 +5,7 @@
     <parent>
         <groupId>org.apache.struts</groupId>
         <artifactId>struts2-parent</artifactId>
-<<<<<<< HEAD
-        <version>2.1.0-SNAPSHOT</version>
-=======
         <version>2.0.9</version>
->>>>>>> 43d49092
     </parent>
     <groupId>org.apache.struts</groupId>
     <artifactId>struts2-core</artifactId>
@@ -37,15 +33,9 @@
                         <configuration>
                             <artifactItems>
                                 <artifactItem>
-<<<<<<< HEAD
-                                    <groupId>opensymphony</groupId>
-                                    <artifactId>xwork</artifactId>
-                                    <version>2.1-SNAPSHOT</version>
-=======
                                     <groupId>com.opensymphony</groupId>
                                     <artifactId>xwork</artifactId>
                                     <version>2.0.4</version>
->>>>>>> 43d49092
                                     <classifier>sources</classifier>
                                 </artifactItem>
                             </artifactItems>
@@ -125,16 +115,10 @@
             <!--
                 Run the translator for Java 1.4 compatiblity
 
-<<<<<<< HEAD
-                Sample:
-                $ cd struts/struts2/
-                $ mvn clean install -Papps,j4 -Djava14.jar=$JAVA_HOME/../Classes/classes.jar
-=======
                 Samples:
                 $ cd struts/struts2/
                 $ mvn clean install -Papps,j4 -Djava14.jar=$JAVA_HOME/../Classes/classes.jar
                 $ mvn clean install -Papps,j4 -Djava14.jar="$JAVA_HOME/jre/lib/rt.jar"
->>>>>>> 43d49092
 
              -->
           <id>j4</id>
@@ -269,24 +253,13 @@
         <dependency>
             <groupId>com.opensymphony</groupId>
             <artifactId>xwork</artifactId>
-<<<<<<< HEAD
-            <version>2.1-SNAPSHOT</version>
-        </dependency>
-
-        <!--<dependency>-->
-            <!--<groupId>org.apache.struts</groupId>-->
-            <!--<artifactId>struts2-api</artifactId>-->
-            <!--<version>${pom.version}</version>-->
-        <!--</dependency>-->
-=======
             <version>2.0.4</version>
         </dependency>
->>>>>>> 43d49092
-
-        <dependency>
-            <groupId>org.freemarker</groupId>
+
+        <dependency>
+            <groupId>freemarker</groupId>
             <artifactId>freemarker</artifactId>
-            <version>2.3.10</version>
+            <version>2.3.8</version>
         </dependency>
 
         <dependency>
@@ -356,6 +329,21 @@
             <groupId>commons-lang</groupId>
             <artifactId>commons-lang</artifactId>
             <version>2.1</version>
+            <optional>true</optional>
+        </dependency>
+
+        <!-- Portlet -->
+        <dependency>
+            <groupId>portlet-api</groupId>
+            <artifactId>portlet-api</artifactId>
+            <version>1.0</version>
+            <optional>true</optional>
+        </dependency>
+
+        <dependency>
+            <groupId>org.apache.pluto</groupId>
+            <artifactId>pluto</artifactId>
+            <version>1.0.1-rc4</version>
             <optional>true</optional>
         </dependency>
 
@@ -394,6 +382,12 @@
             <classifier>jdk15</classifier>
         </dependency>
 
+        <dependency>
+            <groupId>jmock</groupId>
+            <artifactId>jmock</artifactId>
+            <version>1.0.1</version>
+            <scope>test</scope>
+        </dependency>
         <dependency>
             <groupId>org.easymock</groupId>
             <artifactId>easymock</artifactId>
@@ -414,6 +408,13 @@
         </dependency-->
 
         <dependency>
+            <groupId>jmock</groupId>
+            <artifactId>jmock-cglib</artifactId>
+            <version>1.0.1</version>
+            <scope>test</scope>
+        </dependency>
+
+        <dependency>
             <groupId>mockobjects</groupId>
             <artifactId>mockobjects-core</artifactId>
             <version>0.09</version>
@@ -448,13 +449,6 @@
             <scope>test</scope>
         </dependency>
 
-		<dependency>
-            <groupId>jmock</groupId>
-            <artifactId>jmock</artifactId>
-            <version>1.0.1</version>
-            <scope>test</scope>
-        </dependency>
-
         <dependency>
             <groupId>log4j</groupId>
             <artifactId>log4j</artifactId>
@@ -468,11 +462,7 @@
         <dependency>
             <groupId>org.apache.struts</groupId>
             <artifactId>struts-annotations</artifactId>
-<<<<<<< HEAD
-            <version>1.0.2-SNAPSHOT</version>
-=======
             <version>1.0.2</version>
->>>>>>> 43d49092
             <optional>true</optional>
         </dependency>
 
