--- conflicted
+++ resolved
@@ -6,11 +6,12 @@
   Enable auto-select of optiontransferselect tag's entries upon containing form's 
   submission.
 -->
+dojo.require("dojo.event.*");
 <#if (parameters.optiontransferselectIds?if_exists?size > 0)>
 	var containingForm = document.getElementById("${parameters.id}");
 	<#assign selectObjIds = parameters.optiontransferselectIds.keySet() />
 	<#list selectObjIds as selectObjectId>
-		StrutsUtils.addEventListener(containingForm, "submit", 
+		dojo.event.connect(containingForm, "onsubmit", 
 			function(evt) {
 				var selectObj = document.getElementById("${selectObjectId}");
 				<#if parameters.optiontransferselectIds.get(selectObjectId)?exists>
@@ -19,14 +20,14 @@
 				<#else>
 					selectAllOptionsExceptSome(selectObj, "key", "");
 				</#if>
-			}, true);
+			});
 	</#list>
 </#if>
 <#if (parameters.inputtransferselectIds?if_exists?size > 0)>
 	var containingForm = document.getElementById("${parameters.id}");
 	<#assign selectObjIds = parameters.inputtransferselectIds.keySet() />
 	<#list selectObjIds as selectObjectId>
-		StrutsUtils.addEventListener(containingForm, "submit",
+		dojo.event.connect(containingForm, "onsubmit",
 			function(evt) {
 				var selectObj = document.getElementById("${selectObjectId}");
 				<#if parameters.inputtransferselectIds.get(selectObjectId)?exists>
@@ -35,14 +36,14 @@
 				<#else>
 					selectAllOptionsExceptSome(selectObj, "key", "");
 				</#if>
-			}, true);
+			});
 	</#list>
 </#if>
 <#if (parameters.optiontransferselectDoubleIds?if_exists?size > 0)>
 	var containingForm = document.getElementById("${parameters.id}");
 	<#assign selectDoubleObjIds = parameters.optiontransferselectDoubleIds.keySet() />
 	<#list selectDoubleObjIds as selectObjId>
-		StrutsUtils.addEventListener(containingForm, "submit", 
+		dojo.event.connect(containingForm, "onsubmit", 
 			function(evt) {
 				var selectObj = document.getElementById("${selectObjId}");
 				<#if parameters.optiontransferselectDoubleIds.get(selectObjId)?exists>
@@ -51,7 +52,7 @@
 				<#else>
 					selectAllOptionsExceptSome(selectObj, "key", "");
 				</#if>
-			}, true);
+			});
 	</#list>
 </#if>
 
@@ -64,7 +65,7 @@
 	var containingForm = document.getElementById("${parameters.id}");
 	<#assign tmpIds = parameters.updownselectIds.keySet() />
 	<#list tmpIds as tmpId>
-		StrutsUtils.addEventListener(containingForm, "submit", 
+		dojo.event.connect(containingForm, "onsubmit", 
 			function(evt) {
 				var updownselectObj = document.getElementById("${tmpId}");
 				<#if parameters.updownselectIds.get(tmpId)?exists>
@@ -73,7 +74,7 @@
 				<#else>
 					selectAllOptionsExceptSome(updownselectObj, "key", "");
 				</#if>
-			}, true);
+			});
 	</#list>
 </#if>
 </script>
@@ -85,11 +86,5 @@
 --><#t/>
 <#if (parameters.hasTooltip?default(false))><#t/>
 	<#lt/><!-- javascript that is needed for tooltips -->
-<<<<<<< HEAD
-	<#lt/><script type="text/javascript" src='<@s.url value="/struts/domTT.js" includeParams="none" encode="false" />'></script>
-	<#lt/><link rel="stylesheet" type="text/css" href="<@s.url value="/struts/domTT.css" includeParams="none" encode="false" />"/>
-	
-=======
 	<#lt/><script type="text/javascript">dojo.require("dojo.widget.Tooltip");dojo.require("dojo.fx.html");</script>
->>>>>>> 43d49092
 </#if><#t/>