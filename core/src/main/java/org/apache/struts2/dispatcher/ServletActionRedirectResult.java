--- conflicted
+++ resolved
@@ -45,11 +45,8 @@
  * It is strongly recommended that if you are redirecting to another action, you use this result rather than the
  * standard redirect result.
  *
-<<<<<<< HEAD
-=======
  * <p/>
  *
->>>>>>> 43d49092
  * See examples below for an example of how request parameters could be passed in.
  *
  * <!-- END SNIPPET: description -->
@@ -86,7 +83,7 @@
  *     &lt;-- Redirect to an action in the same namespace --&gt;
  *     &lt;action name="dashboard" class="..."&gt;
  *         &lt;result&gt;dashboard.jsp&lt;/result&gt;
- *         &lt;result name="error" type="redirect-action"&gt;error&lt;/result&gt;
+ *         &lt;result name="error" type="redirect-action&gt;error&lt;/result&gt;
  *     &lt;/action&gt;
  *
  *     &lt;action name="error" class="..."&gt;
