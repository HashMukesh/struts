--- conflicted
+++ resolved
@@ -41,7 +41,7 @@
  *   <li>application - the value will be set in application scope according to servlet spec. using the name as its key</li>
  *   <li>session - the value will be set in session scope according to servlet spec. using the name as key </li>
  *   <li>request - the value will be set in request scope according to servlet spec. using the name as key </li>
- *   <li>page - the value will be set in page scope according to servlet sepc. using the name as key</li>
+ *   <li>page - the value will be set in request scope according to servlet sepc. using the name as key</li>
  *   <li>action - the value will be set in the request scope and Struts' action context using the name as key</li>
  * </ul>
  *
@@ -78,12 +78,8 @@
  *
  */
 @StrutsTag(name="set", tldBodyContent="JSP", tldTagClass="org.apache.struts2.views.jsp.SetTag", description="Assigns a value to a variable in a specified scope")
-<<<<<<< HEAD
-public class Set extends ContextBean {
-=======
 public class Set extends Component {
     protected String name;
->>>>>>> 43d49092
     protected String scope;
     protected String value;
 
@@ -96,12 +92,6 @@
 
         Object o;
         if (value == null) {
-<<<<<<< HEAD
-            if (body != null && !body.equals("")) {
-                o = body;
-            } else {
-                o = findValue("top");
-=======
         	if (body!=null && !body.equals("")) {
         		o = body;
         	} else {
@@ -121,41 +111,28 @@
 
             if (this.name == null) {
                 throw fieldError("name", "Name is required", null);
->>>>>>> 43d49092
             }
-        } else {
-            o = findValue(value);
         }
 
-        body="";
-        
         if ("application".equalsIgnoreCase(scope)) {
-            stack.setValue("#application['" + getVar() + "']", o);
+            stack.setValue("#application['" + name + "']", o);
         } else if ("session".equalsIgnoreCase(scope)) {
-            stack.setValue("#session['" + getVar() + "']", o);
+            stack.setValue("#session['" + name + "']", o);
         } else if ("request".equalsIgnoreCase(scope)) {
-            stack.setValue("#request['" + getVar() + "']", o);
+            stack.setValue("#request['" + name + "']", o);
         } else if ("page".equalsIgnoreCase(scope)) {
-            stack.setValue("#attr['" + getVar() + "']", o, false);
+            stack.setValue("#attr['" + name + "']", o, false);
         } else {
-            stack.getContext().put(getVar(), o);
-            stack.setValue("#attr['" + getVar() + "']", o, false);
+            stack.getContext().put(name, o);
+            stack.setValue("#attr['" + name + "']", o, false);
         }
 
         return super.end(writer, body);
     }
 
-    /* 
-     * TODO: set required=true when 'id' is dropped after 2.1
-     */
-    @StrutsTagAttribute(description="Name used to reference the value pushed into the Value Stack")
-    public void setVar(String var) {
-       super.setVar(var);
-    }
-    
-    @StrutsTagAttribute(description="Deprecated. Use 'var' instead")
+    @StrutsTagAttribute(description=" The name of the new variable that is assigned the value of <i>value</i>", required=true)
     public void setName(String name) {
-        setVar(name);
+        this.name = name;
     }
 
     @StrutsTagAttribute(description="The scope in which to assign the variable. Can be <b>application</b>" +
