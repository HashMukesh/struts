--- conflicted
+++ resolved
@@ -1,86 +1,74 @@
-<!--
-This file is generated during the build by processing Component class annotations.
-Please do not edit it directly.
--->
-<html>
-    <head>
-		<title>subset</title>
-	</head>
-
-	<body>
-		<h1>Tag Name: subset</h1>
-		<h2>Description</h2>
-		<p>
-		<!-- START SNIPPET: tagdescription -->
-		Takes an iterator and outputs a subset of it.
-		<!-- END SNIPPET: tagdescription -->
-		</p>
-
-		<h2>Attributes</h2>
-		<!-- START SNIPPET: tagattributes -->
-		<table width="100%">
-			<tr>
-				<th align="left" valign="top"><h4>Name</h4></th>
-				<th align="left" valign="top"><h4>Required</h4></th>
-				<th align="left" valign="top"><h4>Default</h4></th>
-				<th align="left" valign="top"><h4>Evaluated</h4></th>
-				<th align="left" valign="top"><h4>Type</h4></th>
-				<th align="left" valign="top"><h4>Description</h4></th>
-			</tr>
-				<tr>
-					<td align="left" valign="top">count</td>
-					<td align="left" valign="top">false</td>
-					<td align="left" valign="top"></td>
-					<td align="left" valign="top">true</td>
-					<td align="left" valign="top">Integer</td>
-					<td align="left" valign="top">Indicate the number of entries to be in the resulting subset iterator</td>
-				</tr>
-				<tr>
-					<td align="left" valign="top">decider</td>
-					<td align="left" valign="top">false</td>
-					<td align="left" valign="top"></td>
-					<td align="left" valign="top">true</td>
-					<td align="left" valign="top">org.apache.struts2.util.SubsetIteratorFilter.Decider</td>
-					<td align="left" valign="top">Extension to plug-in a decider to determine if that particular entry is to be included in the resulting subset iterator</td>
-				</tr>
-				<tr>
-					<td align="left" valign="top">id</td>
-					<td align="left" valign="top">false</td>
-					<td align="left" valign="top"></td>
-					<td align="left" valign="top">true</td>
-					<td align="left" valign="top">String</td>
-<<<<<<< HEAD
-					<td align="left" valign="top">Deprecated. Use 'var' instead</td>
-=======
-					<td align="left" valign="top">The id of the tag element</td>
->>>>>>> 43d49092
-				</tr>
-				<tr>
-					<td align="left" valign="top">source</td>
-					<td align="left" valign="top">false</td>
-					<td align="left" valign="top"></td>
-					<td align="left" valign="top">true</td>
-					<td align="left" valign="top">String</td>
-					<td align="left" valign="top">Indicate the source of which the resulting subset iterator is to be derived base on</td>
-				</tr>
-				<tr>
-					<td align="left" valign="top">start</td>
-					<td align="left" valign="top">false</td>
-					<td align="left" valign="top"></td>
-					<td align="left" valign="top">true</td>
-					<td align="left" valign="top">Integer</td>
-					<td align="left" valign="top">Indicate the starting index (eg. first entry is 0) of entries in the source to be available as the first entry in the resulting subset iterator</td>
-				</tr>
-				<tr>
-					<td align="left" valign="top">var</td>
-					<td align="left" valign="top">false</td>
-					<td align="left" valign="top"></td>
-					<td align="left" valign="top">true</td>
-					<td align="left" valign="top">String</td>
-					<td align="left" valign="top">The name to store the resultant iterator into page context, if such name is supplied</td>
-				</tr>
-		</table>
-		<!-- END SNIPPET: tagattributes -->
-	</body>
-</html>
-
+<!--
+This file is generated during the build by processing Component class annotations.
+Please do not edit it directly.
+-->
+<html>
+    <head>
+		<title>subset</title>
+	</head>
+
+	<body>
+		<h1>Tag Name: subset</h1>
+		<h2>Description</h2>
+		<p>
+		<!-- START SNIPPET: tagdescription -->
+		Takes an iterator and outputs a subset of it.
+		<!-- END SNIPPET: tagdescription -->
+		</p>
+
+		<h2>Attributes</h2>
+		<!-- START SNIPPET: tagattributes -->
+		<table width="100%">
+			<tr>
+				<th align="left" valign="top"><h4>Name</h4></th>
+				<th align="left" valign="top"><h4>Required</h4></th>
+				<th align="left" valign="top"><h4>Default</h4></th>
+				<th align="left" valign="top"><h4>Evaluated</h4></th>
+				<th align="left" valign="top"><h4>Type</h4></th>
+				<th align="left" valign="top"><h4>Description</h4></th>
+			</tr>
+				<tr>
+					<td align="left" valign="top">count</td>
+					<td align="left" valign="top">false</td>
+					<td align="left" valign="top"></td>
+					<td align="left" valign="top">true</td>
+					<td align="left" valign="top">Integer</td>
+					<td align="left" valign="top">Indicate the number of entries to be in the resulting subset iterator</td>
+				</tr>
+				<tr>
+					<td align="left" valign="top">decider</td>
+					<td align="left" valign="top">false</td>
+					<td align="left" valign="top"></td>
+					<td align="left" valign="top">true</td>
+					<td align="left" valign="top">org.apache.struts2.util.SubsetIteratorFilter.Decider</td>
+					<td align="left" valign="top">Extension to plug-in a decider to determine if that particular entry is to be included in the resulting subset iterator</td>
+				</tr>
+				<tr>
+					<td align="left" valign="top">id</td>
+					<td align="left" valign="top">false</td>
+					<td align="left" valign="top"></td>
+					<td align="left" valign="top">true</td>
+					<td align="left" valign="top">String</td>
+					<td align="left" valign="top">The id of the tag element</td>
+				</tr>
+				<tr>
+					<td align="left" valign="top">source</td>
+					<td align="left" valign="top">false</td>
+					<td align="left" valign="top"></td>
+					<td align="left" valign="top">true</td>
+					<td align="left" valign="top">String</td>
+					<td align="left" valign="top">Indicate the source of which the resulting subset iterator is to be derived base on</td>
+				</tr>
+				<tr>
+					<td align="left" valign="top">start</td>
+					<td align="left" valign="top">false</td>
+					<td align="left" valign="top"></td>
+					<td align="left" valign="top">true</td>
+					<td align="left" valign="top">Integer</td>
+					<td align="left" valign="top">Indicate the starting index (eg. first entry is 0) of entries in the source to be available as the first entry in the resulting subset iterator</td>
+				</tr>
+		</table>
+		<!-- END SNIPPET: tagattributes -->
+	</body>
+</html>
+