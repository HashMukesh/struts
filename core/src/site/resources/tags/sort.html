<!--
This file is generated during the build by processing Component class annotations.
Please do not edit it directly.
-->
<html>
    <head>
		<title>sort</title>
	</head>

	<body>
		<h1>Tag Name: sort</h1>
		<h2>Description</h2>
		<p>
		<!-- START SNIPPET: tagdescription -->
		Sort a List using a Comparator both passed in as the tag attribute.
		<!-- END SNIPPET: tagdescription -->
		</p>

		<h2>Attributes</h2>
		<!-- START SNIPPET: tagattributes -->
		<table width="100%">
			<tr>
				<th align="left" valign="top"><h4>Name</h4></th>
				<th align="left" valign="top"><h4>Required</h4></th>
				<th align="left" valign="top"><h4>Default</h4></th>
				<th align="left" valign="top"><h4>Evaluated</h4></th>
				<th align="left" valign="top"><h4>Type</h4></th>
				<th align="left" valign="top"><h4>Description</h4></th>
			</tr>
				<tr>
					<td align="left" valign="top">comparator</td>
					<td align="left" valign="top"><strong>true</strong></td>
					<td align="left" valign="top"></td>
					<td align="left" valign="top">true</td>
					<td align="left" valign="top">java.util.Comparator</td>
					<td align="left" valign="top">The comparator to use</td>
				</tr>
				<tr>
					<td align="left" valign="top">id</td>
					<td align="left" valign="top">false</td>
					<td align="left" valign="top"></td>
					<td align="left" valign="top">true</td>
					<td align="left" valign="top">String</td>
<<<<<<< HEAD
					<td align="left" valign="top">Deprecated. Use 'var' instead</td>
=======
					<td align="left" valign="top">The id of the tag element</td>
>>>>>>> 43d49092
				</tr>
				<tr>
					<td align="left" valign="top">source</td>
					<td align="left" valign="top">false</td>
					<td align="left" valign="top"></td>
					<td align="left" valign="top">true</td>
					<td align="left" valign="top">String</td>
					<td align="left" valign="top">The iterable source to sort</td>
				</tr>
				<tr>
					<td align="left" valign="top">var</td>
					<td align="left" valign="top">false</td>
					<td align="left" valign="top"></td>
					<td align="left" valign="top">true</td>
					<td align="left" valign="top">String</td>
					<td align="left" valign="top">The name to store the resultant iterator into page context, if such name is supplied</td>
				</tr>
		</table>
		<!-- END SNIPPET: tagattributes -->
	</body>
</html>

<|MERGE_RESOLUTION|>--- conflicted
+++ resolved
@@ -1,70 +1,58 @@
-<!--
-This file is generated during the build by processing Component class annotations.
-Please do not edit it directly.
--->
-<html>
-    <head>
-		<title>sort</title>
-	</head>
-
-	<body>
-		<h1>Tag Name: sort</h1>
-		<h2>Description</h2>
-		<p>
-		<!-- START SNIPPET: tagdescription -->
-		Sort a List using a Comparator both passed in as the tag attribute.
-		<!-- END SNIPPET: tagdescription -->
-		</p>
-
-		<h2>Attributes</h2>
-		<!-- START SNIPPET: tagattributes -->
-		<table width="100%">
-			<tr>
-				<th align="left" valign="top"><h4>Name</h4></th>
-				<th align="left" valign="top"><h4>Required</h4></th>
-				<th align="left" valign="top"><h4>Default</h4></th>
-				<th align="left" valign="top"><h4>Evaluated</h4></th>
-				<th align="left" valign="top"><h4>Type</h4></th>
-				<th align="left" valign="top"><h4>Description</h4></th>
-			</tr>
-				<tr>
-					<td align="left" valign="top">comparator</td>
-					<td align="left" valign="top"><strong>true</strong></td>
-					<td align="left" valign="top"></td>
-					<td align="left" valign="top">true</td>
-					<td align="left" valign="top">java.util.Comparator</td>
-					<td align="left" valign="top">The comparator to use</td>
-				</tr>
-				<tr>
-					<td align="left" valign="top">id</td>
-					<td align="left" valign="top">false</td>
-					<td align="left" valign="top"></td>
-					<td align="left" valign="top">true</td>
-					<td align="left" valign="top">String</td>
-<<<<<<< HEAD
-					<td align="left" valign="top">Deprecated. Use 'var' instead</td>
-=======
-					<td align="left" valign="top">The id of the tag element</td>
->>>>>>> 43d49092
-				</tr>
-				<tr>
-					<td align="left" valign="top">source</td>
-					<td align="left" valign="top">false</td>
-					<td align="left" valign="top"></td>
-					<td align="left" valign="top">true</td>
-					<td align="left" valign="top">String</td>
-					<td align="left" valign="top">The iterable source to sort</td>
-				</tr>
-				<tr>
-					<td align="left" valign="top">var</td>
-					<td align="left" valign="top">false</td>
-					<td align="left" valign="top"></td>
-					<td align="left" valign="top">true</td>
-					<td align="left" valign="top">String</td>
-					<td align="left" valign="top">The name to store the resultant iterator into page context, if such name is supplied</td>
-				</tr>
-		</table>
-		<!-- END SNIPPET: tagattributes -->
-	</body>
-</html>
-
+<!--
+This file is generated during the build by processing Component class annotations.
+Please do not edit it directly.
+-->
+<html>
+    <head>
+		<title>sort</title>
+	</head>
+
+	<body>
+		<h1>Tag Name: sort</h1>
+		<h2>Description</h2>
+		<p>
+		<!-- START SNIPPET: tagdescription -->
+		Sort a List using a Comparator both passed in as the tag attribute.
+		<!-- END SNIPPET: tagdescription -->
+		</p>
+
+		<h2>Attributes</h2>
+		<!-- START SNIPPET: tagattributes -->
+		<table width="100%">
+			<tr>
+				<th align="left" valign="top"><h4>Name</h4></th>
+				<th align="left" valign="top"><h4>Required</h4></th>
+				<th align="left" valign="top"><h4>Default</h4></th>
+				<th align="left" valign="top"><h4>Evaluated</h4></th>
+				<th align="left" valign="top"><h4>Type</h4></th>
+				<th align="left" valign="top"><h4>Description</h4></th>
+			</tr>
+				<tr>
+					<td align="left" valign="top">comparator</td>
+					<td align="left" valign="top"><strong>true</strong></td>
+					<td align="left" valign="top"></td>
+					<td align="left" valign="top">true</td>
+					<td align="left" valign="top">java.util.Comparator</td>
+					<td align="left" valign="top">The comparator to use</td>
+				</tr>
+				<tr>
+					<td align="left" valign="top">id</td>
+					<td align="left" valign="top">false</td>
+					<td align="left" valign="top"></td>
+					<td align="left" valign="top">true</td>
+					<td align="left" valign="top">String</td>
+					<td align="left" valign="top">The id of the tag element</td>
+				</tr>
+				<tr>
+					<td align="left" valign="top">source</td>
+					<td align="left" valign="top">false</td>
+					<td align="left" valign="top"></td>
+					<td align="left" valign="top">true</td>
+					<td align="left" valign="top">String</td>
+					<td align="left" valign="top">The iterable source to sort</td>
+				</tr>
+		</table>
+		<!-- END SNIPPET: tagattributes -->
+	</body>
+</html>
+