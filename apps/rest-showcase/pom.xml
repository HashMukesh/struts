<?xml version="1.0" encoding="UTF-8"?>
<!--
/*
 * $Id$
 *
 * Licensed to the Apache Software Foundation (ASF) under one
 * or more contributor license agreements.  See the NOTICE file
 * distributed with this work for additional information
 * regarding copyright ownership.  The ASF licenses this file
 * to you under the Apache License, Version 2.0 (the
 * "License"); you may not use this file except in compliance
 * with the License.  You may obtain a copy of the License at
 *
 *  http://www.apache.org/licenses/LICENSE-2.0
 *
 * Unless required by applicable law or agreed to in writing,
 * software distributed under the License is distributed on an
 * "AS IS" BASIS, WITHOUT WARRANTIES OR CONDITIONS OF ANY
 * KIND, either express or implied.  See the License for the
 * specific language governing permissions and limitations
 * under the License.
 */
-->
<project xmlns="http://maven.apache.org/POM/4.0.0" xmlns:xsi="http://www.w3.org/2001/XMLSchema-instance" xsi:schemaLocation="http://maven.apache.org/POM/4.0.0 http://maven.apache.org/maven-v4_0_0.xsd">
    <modelVersion>4.0.0</modelVersion>
    <parent>
        <groupId>org.apache.struts</groupId>
        <artifactId>struts2-apps</artifactId>
<<<<<<< HEAD
        <version>2.3.15.2-SNAPSHOT</version>
=======
        <version>2.3.15.3-SNAPSHOT</version>
>>>>>>> d82ebc3a
    </parent>

    <artifactId>struts2-rest-showcase</artifactId>
    <packaging>war</packaging>
<<<<<<< HEAD
    <version>2.3.15.2-SNAPSHOT</version>
=======
    <version>2.3.15.3-SNAPSHOT</version>
>>>>>>> d82ebc3a
    <name>Struts 2 Rest Showcase Example</name>
    <description>Struts 2 Rest Showcase Example</description>

    <dependencies>
        <dependency>
            <groupId>org.apache.struts</groupId>
            <artifactId>struts2-rest-plugin</artifactId>
        </dependency>
        <dependency>
            <groupId>org.apache.struts</groupId>
            <artifactId>struts2-convention-plugin</artifactId>
        </dependency>
        <dependency>
            <groupId>org.apache.struts</groupId>
            <artifactId>struts2-config-browser-plugin</artifactId>
        </dependency>
        <dependency>
            <groupId>junit</groupId>
            <artifactId>junit</artifactId>
            <scope>test</scope>
        </dependency>

        <dependency>
            <groupId>net.sourceforge.jwebunit</groupId>
            <artifactId>jwebunit-core</artifactId>
            <version>1.4.1</version>
            <scope>test</scope>
        </dependency>
        <dependency>
            <groupId>commons-httpclient</groupId>
            <artifactId>commons-httpclient</artifactId>
            <version>3.1</version>
            <scope>test</scope>
        </dependency>

        <dependency>
            <groupId>net.sourceforge.jwebunit</groupId>
            <artifactId>jwebunit-htmlunit-plugin</artifactId>
            <version>1.4.1</version>
            <scope>test</scope>
            <exclusions>
                <exclusion>
                    <groupId>xom</groupId>
                    <artifactId>xom</artifactId>
                </exclusion>
            </exclusions>
        </dependency>

    </dependencies>

    <build>
        <finalName>struts2-rest-showcase</finalName>
        <plugins>
            <plugin>
                <artifactId>maven-compiler-plugin</artifactId>
                <configuration>
                    <source>1.5</source>
                    <target>1.5</target>
                </configuration>
            </plugin>

            <plugin>
                <groupId>org.mortbay.jetty</groupId>
                <artifactId>jetty-maven-plugin</artifactId>
                <version>8.1.7.v20120910</version>
                <configuration>
                    <stopKey>CTRL+C</stopKey>
                    <stopPort>8999</stopPort>
                    <systemProperties>
                        <systemProperty>
                            <name>log4j.configuration</name>
                            <value>file:${basedir}/src/main/resources/log4j.properties</value>
                        </systemProperty>
                        <systemProperty>
                            <name>slf4j</name>
                            <value>false</value>
                        </systemProperty>
                    </systemProperties>
                    <scanIntervalSeconds>10</scanIntervalSeconds>
                    <webAppSourceDirectory>${basedir}/src/main/webapp/</webAppSourceDirectory>
                    <webAppConfig>
                        <contextPath>/struts2-rest-showcase</contextPath>
                        <descriptor>${basedir}/src/main/webapp/WEB-INF/web.xml</descriptor>
                    </webAppConfig>
                </configuration>
                <dependencies>
                    <dependency>
                        <groupId>log4j</groupId>
                        <artifactId>log4j</artifactId>
                        <version>1.2.17</version>
                    </dependency>
                </dependencies>
            </plugin>


            <plugin>
                <artifactId>maven-surefire-plugin</artifactId>
                <configuration>
                    <excludes>
                        <exclude>it/**</exclude>
                        <exclude>**/*$*</exclude>
                    </excludes>
                </configuration>
            </plugin>
        </plugins>
    </build>
</project><|MERGE_RESOLUTION|>--- conflicted
+++ resolved
@@ -26,20 +26,12 @@
     <parent>
         <groupId>org.apache.struts</groupId>
         <artifactId>struts2-apps</artifactId>
-<<<<<<< HEAD
-        <version>2.3.15.2-SNAPSHOT</version>
-=======
         <version>2.3.15.3-SNAPSHOT</version>
->>>>>>> d82ebc3a
     </parent>
 
     <artifactId>struts2-rest-showcase</artifactId>
     <packaging>war</packaging>
-<<<<<<< HEAD
-    <version>2.3.15.2-SNAPSHOT</version>
-=======
     <version>2.3.15.3-SNAPSHOT</version>
->>>>>>> d82ebc3a
     <name>Struts 2 Rest Showcase Example</name>
     <description>Struts 2 Rest Showcase Example</description>
 
