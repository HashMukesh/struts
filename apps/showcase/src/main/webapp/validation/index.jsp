<%--
    index.jsp

    @author tm_jee
    @version $Date$ $Id$
--%>

<%@taglib prefix="s" uri="/struts-tags" %>

<html>
    <head>
        <title>Showcase - Validation</title>
    </head>
    <body>
        <h1>Validation Examples</h1>
<<<<<<< HEAD
        
        <s:url var="quizBasic" namespace="/validation" action="quizBasic" method="input"/>
        <s:url var="quizClient" namespace="/validation" action="quizClient" method="input"/>
        <s:url var="quizClientCss" namespace="/validation" action="quizClientCss" method="input"/>
        <s:url var="quizAjax" namespace="/validation" action="quizAjax" method="input"/>
        <s:url var="fieldValidatorUrl" action="showFieldValidatorsExamples" namespace="/validation" />
        <s:url var="nonFieldValidatorUrl" action="showNonFieldValidatorsExamples" namespace="/validation" />
        <s:url var="visitorValidatorUrl" action="showVisitorValidatorsExamples" namespace="/validation" />
        <s:url var="clientSideValidationUrl" action="clientSideValidationExample" namespace="/validation" />
        <s:url var="backToShowcase" action="showcase" namespace="/" />
        <s:url var="storeMessageAcrossRequestExample" value="/validation/storeErrorsAcrossRequestExample.jsp" />
        
=======

        <s:url id="quizBasic" namespace="/validation" action="quizBasic" method="input"/>
        <s:url id="quizClient" namespace="/validation" action="quizClient" method="input"/>
        <s:url id="quizClientCss" namespace="/validation" action="quizClientCss" method="input"/>
        <s:url id="quizAjax" namespace="/validation" action="quizAjax" method="input"/>
        <s:url id="fieldValidatorUrl" action="showFieldValidatorsExamples" namespace="/validation" />
        <s:url id="nonFieldValidatorUrl" action="showNonFieldValidatorsExamples" namespace="/validation" />
        <s:url id="visitorValidatorUrl" action="showVisitorValidatorsExamples" namespace="/validation" />
        <s:url id="clientSideValidationUrl" action="clientSideValidationExample" namespace="/validation" />
        <s:url id="backToShowcase" action="showcase" namespace="/" />
        <s:url id="storeMessageAcrossRequestExample" value="/validation/storeErrorsAcrossRequestExample.jsp" />

>>>>>>> 43d49092
        <ul>
            <li><s:a href="%{fieldValidatorUrl}">Field Validators</s:a></li>
            <li><s:a href="%{clientSideValidationUrl}">Field Validators with client-side JavaScript</s:a></li>
            <li><s:a href="%{nonFieldValidatorUrl}">Non Field Validator</s:a></li>
            <li><s:a href="%{storeMessageAcrossRequestExample}">Store across request using MessageStoreInterceptor (Example)</s:a></li>
            <li><s:a href="%{quizAjax}">Validation (ajax)</s:a></li>
            <li><s:a href="%{quizBasic}">Validation (basic)</s:a></li>
            <li><s:a href="%{quizClient}">Validation (client)</s:a></li>
            <li><s:a href="%{quizClientCss}">Validation (client using css_xhtml theme)</s:a></li>
            <li><s:a href="%{visitorValidatorUrl}">Visitor Validator</s:a></li>
            <li><s:a href="%{backToShowcase}">Back To Showcase</s:a>
        </ul>
    </body>
</html>
<|MERGE_RESOLUTION|>--- conflicted
+++ resolved
@@ -13,20 +13,6 @@
     </head>
     <body>
         <h1>Validation Examples</h1>
-<<<<<<< HEAD
-        
-        <s:url var="quizBasic" namespace="/validation" action="quizBasic" method="input"/>
-        <s:url var="quizClient" namespace="/validation" action="quizClient" method="input"/>
-        <s:url var="quizClientCss" namespace="/validation" action="quizClientCss" method="input"/>
-        <s:url var="quizAjax" namespace="/validation" action="quizAjax" method="input"/>
-        <s:url var="fieldValidatorUrl" action="showFieldValidatorsExamples" namespace="/validation" />
-        <s:url var="nonFieldValidatorUrl" action="showNonFieldValidatorsExamples" namespace="/validation" />
-        <s:url var="visitorValidatorUrl" action="showVisitorValidatorsExamples" namespace="/validation" />
-        <s:url var="clientSideValidationUrl" action="clientSideValidationExample" namespace="/validation" />
-        <s:url var="backToShowcase" action="showcase" namespace="/" />
-        <s:url var="storeMessageAcrossRequestExample" value="/validation/storeErrorsAcrossRequestExample.jsp" />
-        
-=======
 
         <s:url id="quizBasic" namespace="/validation" action="quizBasic" method="input"/>
         <s:url id="quizClient" namespace="/validation" action="quizClient" method="input"/>
@@ -39,7 +25,6 @@
         <s:url id="backToShowcase" action="showcase" namespace="/" />
         <s:url id="storeMessageAcrossRequestExample" value="/validation/storeErrorsAcrossRequestExample.jsp" />
 
->>>>>>> 43d49092
         <ul>
             <li><s:a href="%{fieldValidatorUrl}">Field Validators</s:a></li>
             <li><s:a href="%{clientSideValidationUrl}">Field Validators with client-side JavaScript</s:a></li>
