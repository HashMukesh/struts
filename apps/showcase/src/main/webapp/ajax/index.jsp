<html>
<head><title>AJAX Examples</title></head>

<body>

<h1>AJAX Example</h1>

<p>
Note: The Ajax tags are experimental. These examples have only been tested under FireFox 1.5 and IE 6.
</p>

<ul>
<<<<<<< HEAD
    <li><a href="bind/index.jsp">Bind tag</a></li>
    <li><a href="autocompleter/index.jsp">Autocompleter combobox tag</a></li>
    <li><a href="remotebutton/index.jsp">Remote button tag</a></li>
    <li><a href="remotediv/index.jsp">Remote div tag</a></li>
    <li><a href="remotelink/index.jsp">Remote link tag</a></li>
    <li><a href="tabbedpanel/index.jsp">Tabbed panel</a></li>
    <li><a href="remoteforms/index.jsp">Remote forms</a></li>
    <li><a href="widgets/index.jsp">Widgets </a> (may not work in all browsers!) 
        see the <a href="http://www.dojotoolkit.org">dojo website</a> for more information</li>
=======
    <li><a href="autocompleter">Autocompleter combobox tag</a></li>
    <li><a href="remotebutton">Remote button tag</a></li>
    <li><a href="remotediv">Remote div tag</a></li>
    <li><a href="remotelink">Remote link tag</a></li>
    <li><a href="tabbedpanel">Tabbed panel</a></li>
    <li><a href="widgets">Widgets </a> (may not work in all browsers!)
        see the <a href="http://www.dojotoolkit.org">dojo website</a> for more information</li>
    <li><a href="remoteforms">Remote forms</a></li>
>>>>>>> 43d49092
</ul>
</body>
</html><|MERGE_RESOLUTION|>--- conflicted
+++ resolved
@@ -10,17 +10,6 @@
 </p>
 
 <ul>
-<<<<<<< HEAD
-    <li><a href="bind/index.jsp">Bind tag</a></li>
-    <li><a href="autocompleter/index.jsp">Autocompleter combobox tag</a></li>
-    <li><a href="remotebutton/index.jsp">Remote button tag</a></li>
-    <li><a href="remotediv/index.jsp">Remote div tag</a></li>
-    <li><a href="remotelink/index.jsp">Remote link tag</a></li>
-    <li><a href="tabbedpanel/index.jsp">Tabbed panel</a></li>
-    <li><a href="remoteforms/index.jsp">Remote forms</a></li>
-    <li><a href="widgets/index.jsp">Widgets </a> (may not work in all browsers!) 
-        see the <a href="http://www.dojotoolkit.org">dojo website</a> for more information</li>
-=======
     <li><a href="autocompleter">Autocompleter combobox tag</a></li>
     <li><a href="remotebutton">Remote button tag</a></li>
     <li><a href="remotediv">Remote div tag</a></li>
@@ -29,7 +18,6 @@
     <li><a href="widgets">Widgets </a> (may not work in all browsers!)
         see the <a href="http://www.dojotoolkit.org">dojo website</a> for more information</li>
     <li><a href="remoteforms">Remote forms</a></li>
->>>>>>> 43d49092
 </ul>
 </body>
 </html>