<%--
    showcase.jsp

    @version $Date$ $Id$
--%>

<%@ taglib prefix="s" uri="/struts-tags" %>
<html>
<head>
    <title>Showcase</title>
    <s:head theme="simple"/>
</head>

<body>
    <blockquote>
        <p>
            The Struts Showcase demonstrates a variety of use cases and tag usages.
            Essentially, the application exercises various framework features in isolation.
            <em>The Showcase is <strong>not</strong> meant as a "best practices" example.</em>
        </p>
        <ul>
            <li>
                For more "by example" solutions,
                see the <a href="http://struts.apache.org/2.x/docs/cookbook.html">Struts Cookbook</a> pages.
            </li>
            <li>
                For a "best practices" example, see the
                <a href="http://planetstruts.org/struts2-mailreader/">MailReader application</a> Tour and source code.
            </li>
        </ul>
    </blockquote>
    <p>
    <%-- THIS LIST IS MAINTAINED IN WEB-INF/decorators/main.jsp TO CREATE THE MENU BAR -- EDIT THERE AND COPY HERE --%>
    <ul>
<<<<<<< HEAD
        <li><a href="<s:url value="/showcase.jsp"/>">Home</a></li>        
        <li><a href="<s:url value="/interactive/index.jsp" />">Interactive demo of OGNL and JSP tags</a></li>   
        <li><a href="<s:url value="/ajax/index.jsp" />">Ajax pugin for Struts</a></li>
=======
        <li><a href="<s:url value="/showcase.jsp"/>">Home</a></li>
        <li><a href="<s:url value="/ajax/index.jsp" />">Ajax Theme for Struts Tags</a></li>
>>>>>>> 43d49092
        <li><a href="<s:url value="/chat/index.jsp"/>">Ajax Chat</a>
        <li><a href="<s:url action="actionChain1!input" namespace="/actionchaining"  includeParams="none" />">Action Chaining</a></li>
        <li><a href="<s:url action="index" namespace="/config-browser" includeParams="none" />">Config Browser</a></li>
        <li><a href="<s:url value="/conversion/index.jsp"/>">Conversion</a></li>
        <li><a href="<s:url value="/empmanager/index.jsp"/>">CRUD</a></li>
        <li><a href="<s:url value="/wait/index.jsp"/>">Execute & Wait</a></li>
        <li><a href="<s:url value="/filedownload/index.jsp"/>">File Download</a></li>
        <li><a href="<s:url value="/fileupload/index.jsp" />">File Upload</a></li>
        <li><a href="<s:url value="/freemarker/index.jsp"/>">Freemarker</a>
        <li><a href="<s:url action="hangmanMenu" namespace="/hangman"/>">Hangman</a></li>
        <li><a href="<s:url value="/jsf/index.jsp"/>">JavaServer Faces</a></li>
        <li><a href="<s:url value="/person/index.jsp"/>">Person Manager</a></li>
        <li><a href="<s:url value="/tags/index.jsp"/>">Tags</a></li>
        <li><a href="<s:url value="/tiles/index.action" />">Tiles</a></li>
        <li><a href="<s:url value="/token/index.jsp"/>">Token</a></li>
        <li><a href="<s:url value="/validation/index.jsp"/>">Validation</a></li>
        <li class="last"><a href="<s:url value="/help.jsp"/>">Help</a></li>
     </ul>
</p>

</body>
</html><|MERGE_RESOLUTION|>--- conflicted
+++ resolved
@@ -32,14 +32,8 @@
     <p>
     <%-- THIS LIST IS MAINTAINED IN WEB-INF/decorators/main.jsp TO CREATE THE MENU BAR -- EDIT THERE AND COPY HERE --%>
     <ul>
-<<<<<<< HEAD
-        <li><a href="<s:url value="/showcase.jsp"/>">Home</a></li>        
-        <li><a href="<s:url value="/interactive/index.jsp" />">Interactive demo of OGNL and JSP tags</a></li>   
-        <li><a href="<s:url value="/ajax/index.jsp" />">Ajax pugin for Struts</a></li>
-=======
         <li><a href="<s:url value="/showcase.jsp"/>">Home</a></li>
         <li><a href="<s:url value="/ajax/index.jsp" />">Ajax Theme for Struts Tags</a></li>
->>>>>>> 43d49092
         <li><a href="<s:url value="/chat/index.jsp"/>">Ajax Chat</a>
         <li><a href="<s:url action="actionChain1!input" namespace="/actionchaining"  includeParams="none" />">Action Chaining</a></li>
         <li><a href="<s:url action="index" namespace="/config-browser" includeParams="none" />">Config Browser</a></li>
