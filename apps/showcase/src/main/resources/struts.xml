--- conflicted
+++ resolved
@@ -9,11 +9,7 @@
 
     <!-- Some or all of these can be flipped to true for debugging -->
     <constant name="struts.i18n.reload" value="false" />
-<<<<<<< HEAD
-    <constant name="struts.devMode" value="true" />
-=======
     <constant name="struts.devMode" value="false" />
->>>>>>> 43d49092
     <constant name="struts.configuration.xml.reload" value="false" />
     <constant name="struts.custom.i18n.resources" value="globalMessages" />
 
@@ -23,17 +19,10 @@
     <constant name="struts.serve.static.browserCache" value="false" />
 
     <include file="struts-chat.xml" />
-<<<<<<< HEAD
-    
-    <include file="struts-interactive.xml" />
-
-    <include file="struts-hangman.xml" />
-=======
 
     <include file="struts-hangman.xml" />
 
     <include file="struts-continuations.xml"/>
->>>>>>> 43d49092
 
     <include file="struts-tags.xml"/>
 
@@ -72,11 +61,7 @@
             <interceptor-stack name="crudStack">
               <interceptor-ref name="checkbox" />
                 <interceptor-ref name="params" />
-<<<<<<< HEAD
-        <interceptor-ref name="staticParams" />
-=======
         <interceptor-ref name="static-params" />
->>>>>>> 43d49092
                 <interceptor-ref name="defaultStack" />
             </interceptor-stack>
         </interceptors>
@@ -125,11 +110,7 @@
             <interceptor-ref name="basicStack"/>
         </action>
         <action name="edit-*" class="org.apache.struts2.showcase.action.EmployeeAction">
-<<<<<<< HEAD
-      		<param name="empId">{1}</param>
-=======
       <param name="empId">{1}</param>
->>>>>>> 43d49092
             <result>/empmanager/editEmployee.jsp</result>
             <interceptor-ref name="crudStack"><param name="validation.excludeMethods">execute</param></interceptor-ref>
         </action>
